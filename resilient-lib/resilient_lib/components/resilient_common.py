# -*- coding: utf-8 -*-
# (c) Copyright IBM Corp. 2018. All Rights Reserved.
# pragma pylint: disable=unused-argument, no-self-use

import datetime
import io
import logging
import mimetypes
import os
import sys
import tempfile

import resilient
import sys
from bs4 import BeautifulSoup
from cachetools import TTLCache, cached
from six import string_types
<<<<<<< HEAD
from cachetools import cached, TTLCache

if sys.version_info.major < 3:
    from HTMLParser import HTMLParser as htmlparser
else:
    import html
=======
>>>>>>> 14423f1d

INCIDENT_FRAGMENT = '#incidents'
PAYLOAD_VERSION = "1.0"

LOG = logging.getLogger(__name__)
LOG.setLevel(logging.INFO)
LOG.addHandler(logging.StreamHandler())


def build_incident_url(url, incidentId):
    """
    Build the url to link to a SOAR incident

    :param url: the URL of your SOAR instance
    :type url: str
    :param incidentId: the id of the incident
    :type incidentId: str|int
    :return: full URL to the incident
    :rtype: str
    """
    return '/'.join([url, INCIDENT_FRAGMENT, str(incidentId)])


def build_resilient_url(host, port):
    """
    Build basic url to resilient instance

    :param host: host name
    :type host: str
    :param port: port
    :type port: str|int
    :return: base url
    :rtype: str
    """
    if host.lower().startswith("http"):
        return "{0}:{1}".format(host, port)

    return "https://{0}:{1}".format(host, port)


def clean_html(html_fragment):
    """
    Resilient textarea fields return html fragments. This routine will remove the
    html and insert any code within ``<div></div>`` with a linefeed

    .. note::
        The string returned from this method may not format well as no presentation of line feeds are preserved,
        tags such as ``<br>`` or ``<ol>``, ``<ul>``, etc. are removed. See :class:`.MarkdownParser` class for a better way to translate
        html input to markdown.

    :param html_fragment: the html to clean up
    :type html_fragment: str
    :return: cleaned up code
    :rtype: str
    """

    if not html_fragment or not isinstance(html_fragment, string_types):
        return html_fragment

    s = BeautifulSoup(unescape(html_fragment), "html.parser")

    return ' '.join(s.strings)


def unescape(data):
    """
    Return unescaped data such as:
        * ``&gt;`` converts to ``>``
        * ``&quot`` converts to ``'``

    :param data: text to convert
    :type data: str
    :return: the text unescaped
    :rtype: str
    """
    if data is None:
        return None

    if sys.version_info.major < 3:
<<<<<<< HEAD
        h = htmlparser()
        return h.unescape(data)
    else:
=======
        # In PY 2, unescape is part of HTMLParser
        from HTMLParser import HTMLParser
        h = HTMLParser()
        return h.unescape(data)

    else:
        # In PY 3, unescape is in html library
        import html

>>>>>>> 14423f1d
        return html.unescape(data)


def validate_fields(field_list, kwargs):
    """
    Ensure each mandatory field in ``field_list`` is present in ``kwargs``.
    Throw ValueError if not.

    ``field_list`` can be a list/tuple of ``strings`` where each string is
    a field name or it can be a list/tuple of ``dicts`` where each item
    has the attributes ``name`` (**required**) and ``placeholder`` (**optional**).

    ``kwargs`` can be a dict/namedtuple. If it is a namedtuple tries to call it's
    ``kwargs._as_dict()`` method and raises a ``ValueError`` if it cannot.

    * If the value of the item in ``kwargs`` is equal to its ``placeholder``
      defined in ``field_list``, a ``ValueError`` is raised.

    * If an item in ``kwargs`` is a *Resilient Select Function Input*, its
      value will be a ``dict`` that has a ``name`` attribute. This returns
      the value of ``name``.

    * If an item in ``kwargs`` is a *Resilient Multi-Select Function Input*, its
      value will be a list of ``dicts`` that have the ``name`` attribute. This
      returns a list of the ``name`` values for that item.

    :param field_list: the mandatory fields. *Can be an empty list if no mandatory fields.*
    :type field_list: list|tuple
    :param kwargs: dict or a namedtuple of all the fields to search.
    :type kwargs: dict|namedtuple
    :raises ValueError: if a field is missing
    :return: a Dictionary of all fields with Select/Multi-Select fields handled.
    :rtype: dict
    """

    mandatory_fields = field_list
    provided_fields = kwargs
    return_fields = {}
    mandatory_err_msg = "'{0}' is mandatory and is not set. You must set this value to run this function"

    # This is needed to handle something like: validate_fields(('incident_id'), kwargs)
    # In this case field_list will be a string and not a tuple
    if isinstance(mandatory_fields, string_types):
        mandatory_fields = [mandatory_fields]

    if not isinstance(mandatory_fields, list) and not isinstance(mandatory_fields, tuple):
        raise ValueError("'field_list' must be of type list/tuple, not {0}".format(type(mandatory_fields)))

    if not isinstance(provided_fields, dict):
        try:
            provided_fields = provided_fields._asdict()
        except AttributeError:
            raise ValueError("'kwargs' must be of type dict or namedtuple, not {0}".format(type(provided_fields)))

    # Validate that mandatory fields exist + are not equal to their placeholder values
    for field in mandatory_fields:

        placeholder_value = None

        if isinstance(field, dict):
            placeholder_value = field.get("placeholder")
            field = field.get("name")

        # If the field value is a defined empty str, raise an error
        if isinstance(provided_fields.get(field), string_types):
            if not provided_fields.get(field):
                raise ValueError(mandatory_err_msg.format(field))

        if provided_fields.get(field) is None:
            raise ValueError(mandatory_err_msg.format(field))

        if placeholder_value and provided_fields.get(field) == placeholder_value:
            raise ValueError(
                "'{0}' is mandatory and still has its placeholder value of '{1}'. You must set this value correctly to run this function".format(
                    field, placeholder_value))

    # Loop provided fields and get their value
    for field_name, field_value in provided_fields.items():

        # Handle if Select Function Input type
        if isinstance(field_value, dict) and field_value.get("name"):
            field_value = field_value.get("name")

        # Handle if 'Text with value string Input' type
        elif isinstance(field_value, dict) and field_value.get("content"):
            field_value = field_value.get("content")

        # Handle if Multi-Select Function Input type
        # There is a chance the list has already been "normalized", so just append as is
        elif isinstance(field_value, list):
            field_value = [f.get("name") if isinstance(f, dict) else f for f in field_value]

        return_fields[field_name] = field_value

    return return_fields


def get_file_attachment(res_client, incident_id, artifact_id=None, task_id=None, attachment_id=None):
    """
    Call the Resilient REST API to get the attachment or artifact data for
    an Incident or a Task

    * If ``incident_id`` and ``artifact_id`` are defined it will get that Artifact
    * If ``incident_id`` and ``attachment_id`` are defined it will get that Incident Attachment
    * If ``incident_id``, ``task_id`` and ``attachment_id`` are defined it will get that Task Attachment

    .. note::
        The ``artifact_id`` must reference an Artifact that is a downloadable type or it will
        raise a ``resilient.SimpleHTTPException``

    **Example:**

    .. code-block:: python

        artifact_data = get_file_attachment(self.rest_client(), incident_id=2001, artifact_id=1)

        with open("malware.eml", "wb") as f:
            f.write(artifact_data)

    :param res_client: required for communication back to resilient
    :type res_client: resilient_circuits.ResilientComponent.rest_client()
    :param incident_id: id of the Incident
    :type incident_id: int|str
    :param artifact_id: id of the Incident's Artifact to download
    :type artifact_id: int|str
    :param task_id: id of the Task to download it's Attachment from
    :type task_id: int|str
    :param attachment_id: id of the Incident's Attachment to download
    :type attachment_id: int|str
    :return: byte string of attachment
    :rtype: str
    """

    if incident_id and artifact_id:
        data_uri = "/incidents/{}/artifacts/{}/contents".format(incident_id, artifact_id)
    elif attachment_id:
        if task_id:
            data_uri = "/tasks/{}/attachments/{}/contents".format(task_id, attachment_id)
        elif incident_id:
            data_uri = "/incidents/{}/attachments/{}/contents".format(incident_id, attachment_id)
        else:
            raise ValueError("task_id or incident_id must be specified with attachment")
    else:
        raise ValueError("artifact or attachment or incident id must be specified")

    # Get the data
    return res_client.get_content(data_uri)


def get_file_attachment_metadata(res_client, incident_id, artifact_id=None, task_id=None, attachment_id=None):
    """
    Call the Resilient REST API to get the attachment or artifact attachment metadata

    :param res_client: required for communication back to resilient
    :type res_client: resilient_circuits.ResilientComponent.rest_client()
    :param incident_id: id of the Incident
    :type incident_id: int|str
    :param artifact_id: id of the Incident's Artifact
    :type artifact_id: int|str
    :param task_id: id of the Task to get it's Attachment metadata
    :type task_id: int|str
    :param attachment_id: id of the Incident's Attachment
    :type attachment_id: int|str
    :return: File metadata returned from endpoint
    :rtype: dict
    """

    if incident_id and artifact_id:
        metadata_url = "/incidents/{}/artifacts/{}".format(incident_id, artifact_id)
        return res_client.get(metadata_url)["attachment"]

    if attachment_id:
        if task_id:
            metadata_url = "/tasks/{}/attachments/{}".format(task_id, attachment_id)
        elif incident_id:
            metadata_url = "/incidents/{}/attachments/{}".format(incident_id, attachment_id)
        else:
            raise ValueError("If attachment_id is defined, you must specify task_id OR incident_id")

        return res_client.get(metadata_url)

    raise ValueError("artifact_id AND incident_id, OR attachment_id AND (task_id OR incident_id) must be specified")


def get_file_attachment_name(res_client, incident_id=None, artifact_id=None, task_id=None, attachment_id=None):
    """
    Call the Resilient REST API to get the attachment or artifact attachment name

    :param res_client: required for communication back to resilient
    :type res_client: resilient_circuits.ResilientComponent.rest_client()
    :param incident_id: id of the Incident
    :type incident_id: int|str
    :param task_id: id of the Task
    :type task_id: int|str
    :param attachment_id: id of the Incident's Attachment to get the name for
    :type attachment_id: int|str
    :return: name of the Attachment or Artifact
    :rtype: str
    """

    name = ""
    if incident_id and artifact_id:
        name_url = "/incidents/{}/artifacts/{}".format(incident_id, artifact_id)
        name = res_client.get(name_url)["attachment"]["name"]
    elif attachment_id:
        if task_id:
            name_url = "/tasks/{}/attachments/{}".format(task_id, attachment_id)
            name = res_client.get(name_url)["name"]
        elif incident_id:
            name_url = "/incidents/{}/attachments/{}".format(incident_id, attachment_id)
            name = res_client.get(name_url)["name"]
        else:
            raise ValueError("task_id or incident_id must be specified with attachment")
    else:
        raise ValueError("artifact or attachment or incident id must be specified")

    # Return name string
    return name


def write_file_attachment(res_client, file_name, datastream, incident_id, task_id=None, content_type=None):
    """
    Add a file attachment to Resilient using the REST API
    to an Incident or a Task

    **Example:**

    .. code-block:: python

        with open("malware.eml", "rb") as data_stream:
            res = write_file_attachment(self.rest_client(), "malware.eml", data_stream, 2001)

    :param res_client: required for communication back to resilient
    :type res_client: :class:`ResilientComponent.rest_client() <resilient_circuits.actions_component.ResilientComponent.rest_client()>`
    :param file_name: name of the attachment to create
    :type file_name: str
    :param dataStream: stream of bytes used to create the attachment
    :type dataStream: stream of bytes
    :param incident_id: id of the Incident
    :type incident_id: int|str
    :param task_id: (optional) id of the Task
    :type task_id: int|str
    :param content_type: (optional) MIME type of attachment. Default is ``"application/octet-stream"``
    :param content_type: str
    :return: metadata of new attachment created
    :rtype: dict
    """

    content_type = content_type \
                   or mimetypes.guess_type(file_name or "")[0] \
                   or "application/octet-stream"

    attachment = datastream.read()

    """
    Writing to temp path so that the REST API client can use this file path
    to read and POST the attachment
    """

    with tempfile.NamedTemporaryFile(delete=False) as temp_file:
        try:
            temp_file.write(attachment)
            temp_file.close()

            # Create a new attachment by calling resilient REST API

            if task_id:
                attachment_uri = "/tasks/{}/attachments".format(task_id)
            else:
                attachment_uri = "/incidents/{}/attachments".format(incident_id)

            new_attachment = res_client.post_attachment(attachment_uri,
                                                        temp_file.name,
                                                        filename=file_name,
                                                        mimetype=content_type)
        finally:
            os.unlink(temp_file.name)

    if isinstance(new_attachment, list):
        new_attachment = new_attachment[0]

    return new_attachment


def readable_datetime(timestamp, milliseconds=True, rtn_format='%Y-%m-%dT%H:%M:%SZ'):
    """
    Convert an epoch timestamp to a string using a format

    :param timestamp: ts of object sent from Resilient Server i.e. ``incident.create_date``
    :type timestamp: int
    :param milliseconds: Set to ``True`` if ts in milliseconds
    :type milliseconds: bool
    :param rtn_format: Format of resultant string. See https://docs.python.org/3.6/library/datetime.html#strftime-and-strptime-behavior for options
    :type rtn_format: str
    :return: string representation of timestamp
    :rtype: str
    """
    if milliseconds:
        ts = int(timestamp / 1000)
    else:
        ts = timestamp

    return datetime.datetime.utcfromtimestamp(ts).strftime(rtn_format)


def str_to_bool(value):
    """
    Convert value to either a ``True`` or ``False`` boolean

    Returns ``False`` if ``value`` is anything
    other than: ``'1', 'true', 'yes' or 'on'``

    :param value: the value to convert
    :type value: str
    :return: ``True`` or ``False``
    :rtype: bool
    """
    value = str(value).lower()
    return value in ('1', 'true', 'yes', 'on')


def write_to_tmp_file(data, tmp_file_name=None, path_tmp_dir=None):
    """
    Writes data to a file in a safely created temp directory.

    * If no ``tmp_file_name`` is provided, a temp name will be given
    * If no ``path_tmp_dir`` is provided a temp directory is created with the prefix **resilient-lib-tmp-**

    .. note::

        When used, ensure you safely remove the created temp directory
        in the ``finally`` block of the ``FunctionComponent`` code.

    **Example:**

    .. code-block:: python

        import os
        import shutil

        try:
            path_tmp_file, path_tmp_dir = write_to_tmp_file(attachment_contents, tmp_file_name=attachment_metadata.get("name"))

        except Exception:
            yield FunctionError()

        finally:
            if path_tmp_dir and os.path.isdir(path_tmp_dir):
                shutil.rmtree(path_tmp_dir)

    :param data: bytes to be written to the file
    :type data: bytes
    :param tmp_file_name: name to be given to the file
    :type tmp_file_name: str
    :param path_tmp_dir: path to an existing directory to use as the temp dir
    :type path_tmp_dir: str
    :return: a tuple (path_tmp_file, path_tmp_dir)
    :rtype: tuple
    """

    # If no tmp_file_name provided use next tempfile candidate name
    if not tmp_file_name:
        tmp_file_name = next(tempfile._get_candidate_names())

    # If no path_tmp_dir provided, create one
    if not path_tmp_dir:
        path_tmp_dir = tempfile.mkdtemp(prefix="resilient-lib-tmp-")

    elif not os.path.isdir(path_tmp_dir):
        raise IOError("Path does not exist: {0}".format(path_tmp_dir))

    # Generate path to tmp file
    path_tmp_file = os.path.join(path_tmp_dir, tmp_file_name)

    # Write the file
    with io.open(path_tmp_file, mode="wb") as temp_file:
        temp_file.write(data)

    return (path_tmp_file, path_tmp_dir)


def close_incident(res_client, incident_id, kwargs, handle_names=False):
    """
    Close an incident in SOAR.

    * Any **required on close (roc)** fields that
      are needed, pass them as a ``field_name:field_value`` dict in ``kwargs``

    * If any **roc** select field needs to be identified as its name,
      set ``handle_names`` to ``True``

    **Example:**

    .. code-block:: python

        res = close_incident(
            res_client=self.rest_client(),
            incident_id=fn_inputs.incident_id,
            kwargs={"resolution_id": "Duplicate", "resolution_summary": "This ticket is a duplicate"},
            handle_names=True
        )

    :param res_client: required for communication back to resilient
    :type res_client: resilient_circuits.ResilientComponent.rest_client()
    :param incident_id: id of the incident
    :type incident_id: int|str
    :param kwargs: required fields needed to close an incident in a ``field_name:field_value`` format
    :type kwargs: dict
    :param handle_names: if ``True``, any select field types in ``kwargs`` will take ``str`` instead of ``int`` as their value
    :type handle_names: bool
    :return: Response from the server indicating if the incident was closed or not
    :rtype: requests.Response
    """

    if not incident_id:
        raise ValueError("'incident_id' must be specified")

    # API call to the TypeRest for fields "required": "close" if not in kwargs throw an error
    required_fields = _get_required_fields(res_client)

    missing_fields = [field for field in required_fields if field not in kwargs]
    if missing_fields:
        raise ValueError("Missing mandatory field(s) to close an incident: {0}".format(missing_fields))

    # check for known mandatory field "plan_status" if not in kwargs add it
    mandatory_fields = kwargs.copy()
    if "plan_status" not in mandatory_fields:
        mandatory_fields["plan_status"] = "C"

    # API call to the Resilient REST API to patch the incident data (close incident)
    response = _patch_to_close_incident(res_client, incident_id, mandatory_fields, handle_names)

    return response


def _get_required_fields(res_client):
    """
    :param res_client: required for communication back to resilient
    :return: list
    """
    fields = _get_incident_fields(res_client)
    fields_required = [field for field in fields if fields[field].get("required") == "close"]

    return fields_required


@cached(cache=TTLCache(maxsize=10, ttl=600))
def _get_incident_fields(res_client):
    """
    call the Resilient REST API to get list of fields required to close an incident
    this call is cached for multiple calls
    :param res_client: required for communication back to resilient
    :return: json
    """
    uri = "/types/incident"
    response = res_client.get(uri)
    incident_fields = response.get("fields")

    return incident_fields


def _patch_to_close_incident(res_client, incident_id, close_fields, handle_names=False):
    """
    call the Resilient REST API to patch incident
    :param res_client: required for communication back to resilient
    :param incident_id: required
    :param close_fields: required
    :return: response object
    """
    uri = "/incidents/{}".format(incident_id)

    if handle_names:
        uri = "{0}?handle_format=names".format(uri)

    previous_object = res_client.get(uri)
    patch = resilient.Patch(previous_object)

    for field in close_fields:
        patch.add_value(field, close_fields[field])

    response = res_client.patch(uri, patch)

    return response<|MERGE_RESOLUTION|>--- conflicted
+++ resolved
@@ -15,15 +15,6 @@
 from bs4 import BeautifulSoup
 from cachetools import TTLCache, cached
 from six import string_types
-<<<<<<< HEAD
-from cachetools import cached, TTLCache
-
-if sys.version_info.major < 3:
-    from HTMLParser import HTMLParser as htmlparser
-else:
-    import html
-=======
->>>>>>> 14423f1d
 
 INCIDENT_FRAGMENT = '#incidents'
 PAYLOAD_VERSION = "1.0"
@@ -103,11 +94,6 @@
         return None
 
     if sys.version_info.major < 3:
-<<<<<<< HEAD
-        h = htmlparser()
-        return h.unescape(data)
-    else:
-=======
         # In PY 2, unescape is part of HTMLParser
         from HTMLParser import HTMLParser
         h = HTMLParser()
@@ -116,8 +102,6 @@
     else:
         # In PY 3, unescape is in html library
         import html
-
->>>>>>> 14423f1d
         return html.unescape(data)
 
 
