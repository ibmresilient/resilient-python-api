--- conflicted
+++ resolved
@@ -99,14 +99,10 @@
         h = HTMLParser()
         return h.unescape(data)
 
-<<<<<<< HEAD
-    return html.unescape(data)
-=======
     else:
         # In PY 3, unescape is in html library
         import html
         return html.unescape(data)
->>>>>>> 61a1b085
 
 
 def validate_fields(field_list, kwargs):
