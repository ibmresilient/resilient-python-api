--- conflicted
+++ resolved
@@ -22,10 +22,5 @@
 
 commands = 
     pip install -e ../resilient
-<<<<<<< HEAD
-=======
-    pip install -e .
-    pip install -e ../resilient-circuits
->>>>>>> 5f720067
     pip install -e ../pytest-resilient-circuits
     pytest -s {posargs}