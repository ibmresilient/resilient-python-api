--- conflicted
+++ resolved
@@ -59,7 +59,6 @@
         - echo "Starting Python 3.6 Tests"
         - ./travis-scripts/run_unit_tests.sh
 
-<<<<<<< HEAD
     # Jobs that perform static analysis; code quality, security scans etc
     - stage: static analysis
       name: Python 2.7 Bandit Security Scan
@@ -97,7 +96,6 @@
         - pip install safety
       script:
         - ./travis-scripts/run_cve_scan.sh $PACKAGES_TO_RUN_SCANS_ON
-=======
     - stage: run tests
       name: Python 3.6 Integration Tests
       python: 3.6
@@ -112,7 +110,6 @@
         - if [ $RUN_INT_TESTS == 1 ]; then
             ./travis-scripts/manage_fyre_instance.sh DELETE $FYRE_CLUSTER_NAME;
           fi
->>>>>>> 2df6e113
 
     - stage: build packages
       name: Build Packages in Python 2.7
