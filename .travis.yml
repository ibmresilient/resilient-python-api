language: python
python: 3.6
os: linux

stages:
  - run tests
  - name: build packages
    if: branch = master OR branch =~ ^release\/.+
  - name: deploy to artifactory
    if: branch = master OR branch =~ ^release\/.+
  - name: deploy documentation
    if: branch = master

env:
  global:
  - ARTIFACTORY_REPO_LINK=https://na.artifactory.swg-devops.com/artifactory/sec-resilient-team-integrations-generic-local
  - TEST_RESILIENT_APPLIANCE=staging2.internal.resilientsystems.com
  - OCTOKIT_API_ENDPOINT="https://github.ibm.com/api/v3/"
  - PIP_FIND_LINKS="$TRAVIS_BUILD_DIR/pkgs"
  - LATEST_TAG=$(git describe --abbrev=0 --tags)
  - IS_MASTER=$([[ "$TRAVIS_BRANCH" != *"master"* ]]; echo $?)
  - LIB_VERSION=`if [[ $IS_MASTER -eq 1 ]]; then echo $(echo $LATEST_TAG | cut -d "." -f 1,2); else echo $(echo ${TRAVIS_BRANCH##*/} | cut -d "." -f 1,2); fi`
  - NEW_VERSION=$LIB_VERSION.$TRAVIS_BUILD_NUMBER
  - BASE_ARTIFACTORY_PATH=resilient-python-api/$LIB_VERSION/$NEW_VERSION
<<<<<<< HEAD
  - RUN_INT_TESTS_KEYWORD="[run-int-tests]"
  - RUN_INT_TESTS=$([[ "$TRAVIS_COMMIT_MESSAGE" != *"$RUN_INT_TESTS_KEYWORD"* ]]; echo $?)
  - FYRE_CLUSTER_NAME="${TRAVIS_BUILD_NUMBER}hydratest"
  - FYRE_CLUSTER_DOMAIN="${FYRE_CLUSTER_NAME}1.fyre.ibm.com"
  - FYRE_DEPLOY_SLEEP_SECONDS=90
  - FYRE_DEPLOY_TIMEOUT_SECONDS=540
  - PATH_MOCK_APP_CONFIG="$TRAVIS_BUILD_DIR/travis-scripts/mock_app_config"
=======
>>>>>>> a866de91
  - PATH_TEMPLATE_PYPIRC="$TRAVIS_BUILD_DIR/travis-scripts/template.pypirc"

# Install package deps
before_install:
  - pip install --upgrade pip
  - pip install --upgrade setuptools

matrix:
  fast_finish: true

  include:
    - stage: run tests
      name: Python 2.7 Unit Tests
      python: 2.7
      env: RUN_TYPE=unit_test TOXENV=py27 TEST_RESILIENT_ORG="Resilient PS - Test"
      install: ./travis-scripts/install_unit_tests_deps.sh
      script:
        - echo "Starting Python 2.7 Tests"
        - ./travis-scripts/run_unit_tests.sh

    - stage: run tests
      name: Python 3.6 Unit Tests
      python: 3.6
      env: RUN_TYPE=unit_test TOXENV=py36 TEST_RESILIENT_ORG="Resilient PS - Test2"
      install: ./travis-scripts/install_unit_tests_deps.sh
      script:
        - echo "Starting Python 3.6 Tests"
        - ./travis-scripts/run_unit_tests.sh

    - stage: run tests
      name: Python 3.6 Integration Tests
      python: 3.6
      env: RUN_TYPE=int_test TOXENV=py36
      install: ./travis-scripts/install_int_tests_deps.sh
      script:
        - if [ $RUN_INT_TESTS == 1 ]; then
            ./travis-scripts/manage_fyre_instance.sh DEPLOY $FYRE_STENCIL_ID $FYRE_CLUSTER_NAME $FYRE_CLUSTER_DOMAIN $FYRE_DEPLOY_SLEEP_SECONDS $FYRE_DEPLOY_TIMEOUT_SECONDS;
            ./travis-scripts/run_int_tests.sh;
          fi
      after_script:
        - if [ $RUN_INT_TESTS == 1 ]; then
            ./travis-scripts/manage_fyre_instance.sh DELETE $FYRE_CLUSTER_NAME;
          fi

    - stage: build packages
      name: Build Packages in Python 2.7
      python: 2.7
      script:
        - echo "Building packages in Python 2.7"
        - ./travis-scripts/build_and_deploy_packages.sh no_deploy
      
    - stage: build packages
      name: Build Packages in Python 3.6
      python: 3.6
      script:
        - echo "Building packages in Python 3.6"
        - ./travis-scripts/build_and_deploy_packages.sh no_deploy

    - stage: deploy to artifactory
      script:
        - echo "Building packages in Python 3.6 and Deploying to Artifactory"
        - ./travis-scripts/build_and_deploy_packages.sh do_deploy
        - echo "Sending notification to Slack"
        - ./travis-scripts/send_slack_notification.sh "Link to Artifactory - <$ARTIFACTORY_REPO_LINK/$BASE_ARTIFACTORY_PATH|$NEW_VERSION> \n Install command - \`\`\`pip install -U <package-name> -i https://<EMAIL_ADDRESS>:<ARTIFACTORY_API_KEY>@na.artifactory.swg-devops.com/artifactory/api/pypi/sec-resilient-team-integrations-pypi-virtual/simple\`\`\` " "success"

    - stage: deploy documentation
      # Install sphinx to handle the rebuild and deploy of docs, install the packages so that their code and comments can be gathered
      install:
      - pip install sphinx resilient resilient-circuits resilient-lib resilient-sdk pytest-resilient-circuits rc-cts rc-webserver
      script:
        - make -C docs/ html
        - touch docs/_build/html/.nojekyll
      # Define a deploy step to the inbuilt git pages deployment provider
      deploy:
        - provider: pages:git
          verbose: true
          skip_cleanup: true
          # The github_url for the internal git needs to be specified otherwise the deploy will fail.
          github_url: github.ibm.com
          # A token is needed for the deployment, this token is a Personal Access token with limited permissions
          github_token: $GH_TOKEN
          edge: true
          local_dir: ./docs/_build/html/
          keep_history: true

after_failure:
  - ./travis-scripts/send_slack_notification.sh "resilient-python-api failed to build" "failure"<|MERGE_RESOLUTION|>--- conflicted
+++ resolved
@@ -22,7 +22,6 @@
   - LIB_VERSION=`if [[ $IS_MASTER -eq 1 ]]; then echo $(echo $LATEST_TAG | cut -d "." -f 1,2); else echo $(echo ${TRAVIS_BRANCH##*/} | cut -d "." -f 1,2); fi`
   - NEW_VERSION=$LIB_VERSION.$TRAVIS_BUILD_NUMBER
   - BASE_ARTIFACTORY_PATH=resilient-python-api/$LIB_VERSION/$NEW_VERSION
-<<<<<<< HEAD
   - RUN_INT_TESTS_KEYWORD="[run-int-tests]"
   - RUN_INT_TESTS=$([[ "$TRAVIS_COMMIT_MESSAGE" != *"$RUN_INT_TESTS_KEYWORD"* ]]; echo $?)
   - FYRE_CLUSTER_NAME="${TRAVIS_BUILD_NUMBER}hydratest"
@@ -30,8 +29,6 @@
   - FYRE_DEPLOY_SLEEP_SECONDS=90
   - FYRE_DEPLOY_TIMEOUT_SECONDS=540
   - PATH_MOCK_APP_CONFIG="$TRAVIS_BUILD_DIR/travis-scripts/mock_app_config"
-=======
->>>>>>> a866de91
   - PATH_TEMPLATE_PYPIRC="$TRAVIS_BUILD_DIR/travis-scripts/template.pypirc"
 
 # Install package deps
