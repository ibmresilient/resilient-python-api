--- conflicted
+++ resolved
@@ -76,14 +76,6 @@
         """
         res_obj_parser = argparse.ArgumentParser(add_help=False)
 
-<<<<<<< HEAD
-        res_obj_parser.add_argument("-i", "--incidenttype",
-                                    type=ensure_unicode,
-                                    help="Display Names of incident types to include (surrounded by \"\")",
-                                    nargs="*")
-
-=======
->>>>>>> aa082c8c
         res_obj_parser.add_argument("-a", "--artifacttype",
                                     type=ensure_unicode,
                                     help="API names of artifact types to include",
@@ -106,7 +98,7 @@
 
         res_obj_parser.add_argument("-i", "--incidenttype",
                                     type=ensure_unicode,
-                                    help="Display names of rules to include (surrounded by \"\")",
+                                    help="Display names of custom incident types to include (surrounded by \"\")",
                                     nargs="*")
 
         res_obj_parser.add_argument("-m", "--messagedestination",
