#!/usr/bin/env python
# -*- coding: utf-8 -*-
# (c) Copyright IBM Corp. 2010, 2021. All Rights Reserved.

""" Implementation of `resilient-sdk validate` """

import logging
import os, re, pkg_resources
from xml.etree.ElementTree import parse
from resilient import ensure_unicode
from resilient_sdk.cmds.base_cmd import BaseCmd
from resilient_sdk.util.sdk_exception import SDKException
from resilient_sdk.util.sdk_validate_issue import SDKValidateIssue
from resilient_sdk.util.resilient_objects import ResilientObjMap
from resilient_sdk.util import package_file_helpers as package_helpers
from resilient_sdk.util import sdk_helpers
from resilient_sdk.util import sdk_validate_configs as val_configs
from resilient_sdk.util import constants

# Get the same logger object that is used in app.py
LOG = logging.getLogger(constants.LOGGER_NAME)

SUB_CMD_VALIDATE = ("--validate", )
SUB_CMD_TESTS = ("--tests", )
SUB_CMD_PYLINT = ("--pylint", )
SUB_CMD_BANDIT = ("--bandit", )
SUB_CMD_CVE = ("--cve", )


class CmdValidate(BaseCmd):
    """TODO Docstring"""

    CMD_NAME = "validate"
    CMD_HELP = "Validate an App before packaging it"
    CMD_USAGE = """
    $ resilient-sdk validate -p <name_of_package>
    $ resilient-sdk validate -p <name_of_package> --validate
    $ resilient-sdk validate -p <name_of_package> --tests
    $ resilient-sdk validate -p <name_of_package> --pylint --bandit --cve"""
    CMD_DESCRIPTION = CMD_HELP

    VALIDATE_ISSUES = {}
    SUMMARY_LIST = []

    def setup(self):
        # Define codegen usage and description
        self.parser.usage = self.CMD_USAGE
        self.parser.description = self.CMD_DESCRIPTION

        # Add any positional or optional arguments here
        self.parser.add_argument(constants.SUB_CMD_PACKAGE[1], constants.SUB_CMD_PACKAGE[0],
                                 type=ensure_unicode,
                                 required=True,
                                 help="(required) Path to existing package")

        self.parser.add_argument(SUB_CMD_VALIDATE[0],
                                 action="store_true",
                                 help="Run validation of package files")

        self.parser.add_argument(SUB_CMD_TESTS[0],
                                 action="store_true",
                                 help="Run tests using package's tox.ini file in a Python 3.6 environment")

        self.parser.add_argument(SUB_CMD_PYLINT[0],
                                 action="store_true",
                                 help="Run a pylint scan of all .py files under package directory (if 'pylint' is installed")

        self.parser.add_argument(SUB_CMD_BANDIT[0],
                                 action="store_true",
                                 help="Run a bandit scan of all .py files under package directory (if 'bandit' is installed")

        self.parser.add_argument(SUB_CMD_CVE[0],
                                 action="store_true",
                                 help="Run a safety scan of all .py files under package directory (if 'safety' is installed")

    def execute_command(self, args, output_suppressed=False):
        """
        TODO: docstring, unit tests
        """
        self.output_suppressed = output_suppressed
        self._log(constants.VALIDATE_LOG_LEVEL_INFO, "{0}Running validate on '{1}'".format(
            constants.LOG_DIVIDER, os.path.abspath(args.package)
        ))
        self._log(constants.VALIDATE_LOG_LEVEL_INFO, "Running with '{3}={1}', timestamp: {2}{0}".format(
            constants.LOG_DIVIDER, sdk_helpers.get_resilient_sdk_version(), 
            sdk_helpers.get_timestamp(), constants.SDK_PACKAGE_NAME
        ))

        self.VALIDATE_ISSUES["details"] = self._print_package_details(args)

        sdk_helpers.is_python_min_supported_version()

        if not args.validate and not args.tests and not args.pylint and not args.bandit and not args.cve:
            SDKException.command_ran = "{0} {1} | {2}".format(self.CMD_NAME, constants.SUB_CMD_PACKAGE[0], constants.SUB_CMD_PACKAGE[1])
            self._run_main_validation(args, )

        if args.validate:
            SDKException.command_ran = "{0} {1}".format(self.CMD_NAME, SUB_CMD_VALIDATE[0])
            self._validate(args, )

        if args.tests:
            SDKException.command_ran = "{0} {1}".format(self.CMD_NAME, SUB_CMD_TESTS[0])
            self._run_tests(args, )

        if args.pylint:
            SDKException.command_ran = "{0} {1}".format(self.CMD_NAME, SUB_CMD_PYLINT[0])
            self._run_pylint_scan(args, )

        if args.bandit:
            SDKException.command_ran = "{0} {1}".format(self.CMD_NAME, SUB_CMD_BANDIT[0])
            self._run_bandit_scan(args, )

        if args.cve:
            SDKException.command_ran = "{0} {1}".format(self.CMD_NAME, SUB_CMD_CVE[0])
<<<<<<< HEAD
            self._run_cve_scan(args, output_suppressed)

        self._print_summary(self.VALIDATE_ISSUES, output_suppressed)

    @classmethod
    def _run_main_validation(cls, args, output_suppressed):
        """
        TODO
        """
        LOG.log(cls._get_class_log_level("INFO", output_suppressed), 
                "{0}Running main validation{0}".format(constants.LOG_DIVIDER))
        cls.VALIDATE_ISSUES += cls._validate(args, output_suppressed)

        # cls.VALIDATE_ISSUES += cls._run_tests(args, output_suppressed)

    @staticmethod
    def _get_class_log_level(level, output_suppressed):
        if output_suppressed:
            return 10
=======
            self._run_cve_scan(args, )
>>>>>>> 7950e3b1

        self._print_summary(self.SUMMARY_LIST)

<<<<<<< HEAD
    @staticmethod
    def _print_package_details(args, output_suppressed):
=======
    def _run_main_validation(self, args):
        """
        TODO: docstring, unit tests
        """
        self._log(constants.VALIDATE_LOG_LEVEL_INFO, "{0}Running main validation{0}".format(constants.LOG_DIVIDER))
        self.VALIDATE_ISSUES["validate"] = self._validate(args)

        # self.VALIDATE_ISSUES += self._run_tests(args)


    def _print_package_details(self, args):
>>>>>>> 7950e3b1
        """
        TODO: unit tests
        Print to the console the package details of the specified package
        including:
        - the absolute path of the package
        - display name of the package
        - name of the package
        - version of the package
        - version of SOAR the app was developed against
        - the python dependencies the app has
        - the description of the package
        - the name and email address of the developer
        - if the package supports resilient-circuits>=42.0, indicating that it is proxy supported or not

        :param args: command line args
        :type args: dict
        :return: None - adds list for VALIDATE_ISSUES["details"] in format [{attr1: attr_value}, {attr2: ...}, ...]
        :rtype: None
        """
        self._log(constants.VALIDATE_LOG_LEVEL_INFO, "{0}Printing details{0}".format(constants.LOG_DIVIDER))

        # list of string for output
        package_details_output = []
        skips = ("long_description", "entry_points")

        # Get absolute path to package
        path_package = os.path.abspath(args.package)
        self._log(constants.VALIDATE_LOG_LEVEL_DEBUG, "Path to project: {0}".format(path_package))

        # Ensure the package directory exists and we have READ access
        sdk_helpers.validate_dir_paths(os.R_OK, path_package)
        # Generate path to setup.py file + validate we have permissions to read it
        path_setup_py_file = os.path.join(path_package, package_helpers.BASE_NAME_SETUP_PY)
        sdk_helpers.validate_file_paths(os.R_OK, path_setup_py_file)



        # parse all supported attributes from setup.py
        parsed_setup_file = package_helpers.parse_setup_py(path_setup_py_file, package_helpers.SUPPORTED_SETUP_PY_ATTRIBUTE_NAMES)

        # check through setup.py file parse 
        # (including values that are in 'skips' here, though they will not be output at the end of this method)
        for attr in package_helpers.SUPPORTED_SETUP_PY_ATTRIBUTE_NAMES:
            attr_val = parsed_setup_file.get(attr)
            package_details_output.append({attr: attr_val if attr_val else "**NOT FOUND**"})



        # parse import definition from export.res file or from customize.py (deprecated)
        # package_helpers.get_import_definition_from_customize_py will raise an SDKException if there is an error
        # getting the customize.py file or the import definition from that file
        # we catch this error and output a message that the customize.py file was not correctly found
        try:
            path_customize_py = os.path.join(path_package, parsed_setup_file.get("name"), package_helpers.PATH_CUSTOMIZE_PY)
            sdk_helpers.validate_file_paths(os.R_OK, path_customize_py)
            import_definition = package_helpers.get_import_definition_from_customize_py(path_customize_py)
            if import_definition.get("server_version", {}).get("version"):
                package_details_output.append({"SOAR version": import_definition.get("server_version").get("version")})
            else:
                package_details_output.append({"SOAR version": "Not specified in 'util/data/export.res'. Reload code to make sure server_version is set."})
        except SDKException as e:
            package_details_output.append({"SOAR version": "**NOT FOUND**; customize.py file not found in {0}".format(path_customize_py)})
            


        # proxy support is determined by the version of resilient-circuits that is installed
        # if version 42 or greater, proxies are supported
        library_found = False
        for package in parsed_setup_file.get("install_requires"):
            if re.findall(r"(?:resilient[\-,\_]circuits\>\=)([0-9]+\.[0-9]+\.[0-9]+)", package):
                circuits_version = re.findall(r"[0-9]+", package)
                circuits_version = tuple([int(i) for i in circuits_version])

                package_details_output.append({"Proxy support": "Proxies supported" if circuits_version >= constants.RESILIENT_VERSION_WITH_PROXY_SUPPORT else "Proxies not fully supported"})
                library_found = True
                break
        if not library_found:
            package_details_output.append({"install_requires.resilient_circuits": "'resilient_circuits' not found in 'install_requires' in package's setup.py"})



        # print output
        for attr_dict in package_details_output:
            for attr in attr_dict:
                if attr not in skips:
                    self._log(constants.VALIDATE_LOG_LEVEL_INFO, "{0}: {1}".format(attr, attr_dict[attr]))


        # append details to VALIDATE_ISSUES["details"]
        self.VALIDATE_ISSUES["details"] = package_details_output

    def _validate(self, args):
        """
        TODO: unit tests
        Run static validations.
        Wrapper method that validates the contents of the following files in the package dir (all called in separate submethods):
        - setup.py - done in _validate_setup()
        - fn_package/util/config.py - TBD
        - fn_package/util/customize.py - TBD
        - fn_package/util/selftest.py - TBD
        - fn_package/LICENSE - TBD
        - fn_package/icons - TBD
        - README.md - TBD
        - MANIFEST.in - TBD
        - apikey_permissions (optional but warn that should be App Host supported and give help/link to show how to convert to AppHost)
        - entrypoint.sh (optional but warn that should be App Host supported)
        - Dockerfile (optional but warn that should be App Host supported)

        :param args: list of args
        :type args: dict
        :raise SDKException: if the path to the package or required file is not found
        :return: None
        :rtype: None
        """
<<<<<<< HEAD
        
        issues = []
        setup_pass = True
        selftest_pass = True
=======
>>>>>>> 7950e3b1

        # Get absolute path to package
        path_package = os.path.abspath(args.package)
        package_name = path_package.split("/")[-1]
        # Ensure the package directory exists and we have READ access
        sdk_helpers.validate_dir_paths(os.R_OK, path_package)



        ##############
        ## SETUP.PY ##
        ##############
        setup_pass = True
        self._log(constants.VALIDATE_LOG_LEVEL_INFO, "{0}Validating setup.py{0}".format(constants.LOG_DIVIDER))

        # Generate path to setup.py file + validate we have permissions to read it
        path_setup_py_file = os.path.join(path_package, package_helpers.BASE_NAME_SETUP_PY)
        sdk_helpers.validate_file_paths(os.R_OK, path_setup_py_file)
        self._log(constants.VALIDATE_LOG_LEVEL_DEBUG, "setup.py file found at path {0}\n".format(path_setup_py_file))
        self._log(constants.VALIDATE_LOG_LEVEL_DEBUG, "Path to project: {0}".format(path_package))

        # validate setup.py file using static helper method
        setup_pass, setup_issues = self._validate_setup(path_setup_py_file)
        self.VALIDATE_ISSUES["setup"] = setup_issues
        self.SUMMARY_LIST += setup_issues

        # log output from _validate_setup
        for issue in setup_issues:
            self._log(issue.get_logging_level(), issue.error_str())

        # log status of setup.py check (either PASS or FAIL)
        status_str = "PASS" if setup_pass else "FAIL"
        self._log(constants.VALIDATE_LOG_LEVEL_INFO, package_helpers.color_output("{0}setup.py validation {1}{0}".format(
            constants.LOG_DIVIDER, 
            status_str
        ), status_str))
        ##################
        ## END SETUP.PY ##
        ##################



<<<<<<< HEAD
        status_str = "PASS" if setup_pass else "FAIL"
        LOG.log(CmdValidate._get_class_log_level("INFO", output_suppressed), 
                package_helpers.color_output("{0}setup.py validation {1}{0}".format(
            constants.LOG_DIVIDER, 
            status_str
        ), status_str))

        #################
        ## SEFLTEST.PY ##
        #################
        # Generate path to selftest.py file + validate we have permissions to read
        path_selftest_py_file = os.path.join(path_package, package_name, package_helpers.PATH_SELFTEST_PY)
        try:
            sdk_helpers.validate_file_paths(os.R_OK, path_selftest_py_file)
            LOG.log(CmdValidate._get_class_log_level("DEBUG", output_suppressed), 
                "selftest.py file found at path {0}\n".format(path_selftest_py_file))
        except SDKException as e:
            issue = SDKValidateIssue(
                "selftest.py not found",
                "selftest.py is a required file",
                severity=SDKValidateIssue.SEVERITY_LEVEL_CRITICAL,
                solution="Please run codegen --reload and implement the selftest function that will be found at {0}".format(path_selftest_py_file)
            )
            LOG.log(issue.get_logging_level(output_suppressed), issue.error_str())
            issues.append(issue)
            selftest_pass = False

        if selftest_pass:
            results = CmdValidate._validate_selftest(package_name, output_suppressed)
            issues += results[0]
            selftest_pass = results[1]

        status_str = "PASS" if selftest_pass else "FAIL"
        LOG.log(CmdValidate._get_class_log_level("INFO", output_suppressed), 
                package_helpers.color_output("{0}selftest.py validation {1}{0}".format(
            constants.LOG_DIVIDER, 
            status_str
        ), status_str))

        return issues
=======
>>>>>>> 7950e3b1
        # TODO: implement other static validates
        #       - fn_package/util/config.py
        #       - fn_package/util/customize.py
        #       - fn_package/LICENSE
        #       - fn_package/icons
        #       - README.md
        #       - MANIFEST.in
        #       - apikey_permissions (optional but warn that should be App Host supported and give help/link to show how to convert to AppHost)
        #       - entrypoint.sh (optional but warn that should be App Host supported)
        #       - Dockerfile (optional but warn that should be App Host supported)

    @staticmethod
    def _validate_setup(path_setup_py_file):
        """
        TODO: unit tests
        Validate the contents of the setup.py file in the given package.
        Builds a list of SDKValidateIssue that describes the status of setup.py

        Uses the sdk_validate_configs.py util file to define the following checks:
        - CRITICAL: Check the file exists
        - CRITICAL: name: is all lowercase and only special char allowed is underscore
        - WARN: display_name: check does not start with <<
        - CRITICAL: license: check does not start with << or is none of any of the GPLs
        - CRITICAL: author: does not start with <<
        - CRITICAL: author_email: does not include "@example.com"
        - CRITICAL: description: does start with default "Resilient Circuits Components"
        - CRITICAL: long_description: does start with default "Resilient Circuits Components"
        - CRITICAL: install_requires: includes resilient_circuits or resilient-circuits at a minimum
        - WARN: checks if exists and WARNS the user if not "python_requires='>=3.6'"
        - CRITICAL: entry_points: that .configsection, .customize, .selftest

        :param path_setup_py_file: absolute or relative path to setup.py file
        :type path_setup_py_file: str
        :return: Returns boolean value of whether or not the run passed and a sorted list of SDKValidateIssue
        :rtype: (bool, list[SDKValidateIssue])
        """
        
        # empty list of SDKValidateIssues
        issues = []
        # boolean to determine if setup passes validation
        setup_valid = True


        attributes = val_configs.setup_py_attributes

        # check through setup.py file parse
        for attr in attributes:
            attr_dict = attributes.get(attr)

            # get output details from attr_dict (to be modified as necessary based on results)
            fail_func = attr_dict.get("fail_func")
            severity = attr_dict.get("severity")
            fail_msg = attr_dict.get("fail_msg")
            missing_msg = attr_dict.get("missing_msg")
            solution = attr_dict.get("solution")

            # run given parsing function
            parsed_attr = attr_dict.get("parse_func")(path_setup_py_file, [attr]).get(attr)

            # check if attr is missing from setup.py file
            if not parsed_attr:
                name = "{0} not found".format(attr)
                description = missing_msg.format(attr)
            elif fail_func(parsed_attr): # check if it fails the 'fail_func'
                formats = [attr, parsed_attr]

                # some attr require a supplemental lambda function to properly output their failure message
                if attr_dict.get("fail_msg_lambda_supplement"):
                    formats.append(attr_dict.get("fail_msg_lambda_supplement")(parsed_attr))

                name = "invalid value in setup.py"
                description = fail_msg.format(*formats)
            else: # else is present and did not fail
                # passes checks
                name = "{0} valid in setup.py".format(attr)
                description = "'{0}' passed with value {1}".format(attr, parsed_attr)
                severity = SDKValidateIssue.SEVERITY_LEVEL_DEBUG
                solution = ""

            # for each attr create a SDKValidateIssue to be appended to the issues list
            issue = SDKValidateIssue(
                name,
                description,
                severity=severity,
                solution=solution.format(attr, parsed_attr)
            )

            issues.append(issue)

        issues.sort()

<<<<<<< HEAD
        return issues, setup_valid

    @staticmethod
    def _validate_selftest(package_name, output_suppressed):
        """
        Validate the contents of the selftest.py file in the given package:
        - check if the package resilient-circuits>=42.0.0 is installed on this Python environment 
          and WARN the user that it is not installed, tell them how to get it
        - verify that this package is installed
        - verify that a util/selftest.py file is present
        - verify that unimplemented does not exist in the file
        - run the selftest method

        Requires that <args.package> path contains:
        - <fn_package_name>/util/selftest.py

        :param packge_name: name of package
        :param output_suppressed: boolean indicating whether or not the output should be suppressed
        :return: Returns a list of SDKValidateIssues that describes the issues found when running this method
        :rtype: list of SDKValidateIssues
        """
        LOG.log(CmdValidate._get_class_log_level("INFO", output_suppressed), 
                "{0}Validating selftest.py{0}".format(constants.LOG_DIVIDER))

        # empty list of SDKValidateIssues
        issues = []
        # boolean to determine if selftest passes validation
        selftest_valid = True

        try:
            res_circuits_version = sdk_helpers.get_package_version(constants.CIRCUITS_PACKAGE_NAME)
        except Exception as e:
            name = "'{0}' not found".format(constants.CIRCUITS_PACKAGE_NAME)
            description = "'{0}' is not installed in your python environment".format(constants.CIRCUITS_PACKAGE_NAME)
            severity = SDKValidateIssue.SEVERITY_LEVEL_CRITICAL
            solution = "Please install '{0}' by running 'pip install {0}".format(constants.CIRCUITS_PACKAGE_NAME)
        else:
            if res_circuits_version < pkg_resources.parse_version(constants.RESILIENT_LIBRARIES_VERSION):
                name = "'{0}' version is too low".format(constants.CIRCUITS_PACKAGE_NAME)
                description = "'{0}=={1}' is too low".format(constants.CIRCUITS_PACKAGE_NAME, res_circuits_version)
                severity = SDKValidateIssue.SEVERITY_LEVEL_CRITICAL
                solution = "Upgrade '{0}' by running 'pip install {0}>={1}'".format(constants.RESILIENT_LIBRARIES_VERSION)
            else:
                name = "'{0}' found in env".format(constants.CIRCUITS_PACKAGE_NAME)
                description = "'{0}' was found in the python environment with the minimum version installed".format(constants.CIRCUITS_PACKAGE_NAME)
                severity = SDKValidateIssue.SEVERITY_LEVEL_DEBUG
                solution = ""

        issue = SDKValidateIssue(
            name=name,
            description=description,
            severity=severity,
            solution=solution
        )
        issues.append(issue)
        if issue.severity == SDKValidateIssue.SEVERITY_LEVEL_CRITICAL:
            selftest_valid = False
            return issues, selftest_valid

        if package_helpers.check_package_installed(package_name):
            name = "'{0}' found in env".format(package_name)
            description = "'{0}' is correctly installed in the python environment".format(package_name)
            severity = SDKValidateIssue.SEVERITY_LEVEL_DEBUG
            solution = ""
        else:
            name = "'{0}' not found".format(package_name)
            description = "'{0}' is not installed in your python environment".format(package_name)
            severity = SDKValidateIssue.SEVERITY_LEVEL_CRITICAL
            solution = "Please install '{0}' by running 'pip install {0}".format(package_name)
            selftest_valid = False

        issue = SDKValidateIssue(
            name=name,
            description=description,
            severity=severity,
            solution=solution
        )
        issues.append(issue)
        if issue.severity == SDKValidateIssue.SEVERITY_LEVEL_CRITICAL: selftest_valid = False

        issues.sort()
        for issue in issues:
            LOG.log(issue.get_logging_level(output_suppressed), issue.error_str())

        return issues, selftest_valid

    @staticmethod
    def _run_tests(args, output_suppressed):
=======
        # determine if setup validation has failed
        # the any method will short circuit once the condition evaluates to true at least once
        # and then flip the value to indicate whether or not the validation passed
        setup_valid = not any(issue.severity == SDKValidateIssue.SEVERITY_LEVEL_CRITICAL for issue in issues)
        
        return setup_valid, issues

    def _run_tests(self, args):
>>>>>>> 7950e3b1
        """
        TODO
        """
        self._log(constants.VALIDATE_LOG_LEVEL_INFO, "{0}Running tests{0}".format(constants.LOG_DIVIDER))

    def _run_pylint_scan(self, args):
        """
        TODO
        """
        self._log(constants.VALIDATE_LOG_LEVEL_INFO, "{0}Running pylint{0}".format(constants.LOG_DIVIDER))

    def _run_bandit_scan(self, args):
        """
        TODO
        """
        self._log(constants.VALIDATE_LOG_LEVEL_INFO, "{0}Running bandit{0}".format(constants.LOG_DIVIDER))

    def _run_cve_scan(self, args):
        """
        TODO
        """
        self._log(constants.VALIDATE_LOG_LEVEL_INFO, "{0}Running safety{0}".format(constants.LOG_DIVIDER))

    def _print_summary(self, issues_dict):
        """
        TODO: unit tests
        From list of issues, generates a count of issues that are CRITICAL, WARNINGS, sum(INFO, DEBUG)
        and outputs in the format:

            ------------------------
            Results
            ------------------------

            Critical Issues:     <counts[critical]>
            Warnings:            <counts[warning]>
            Components Passed:   <counts[pass]>

            ------------------------

        :param issues_list: list of SDKValidateIssue objects
        :type issues_list: list[SDKValidateIssue]
        :param output_suppressed: bool value of whether or not to suppress output - used whenever LOG is used
        :type output_suppressed: bool
        :return: None - prints output to console
        :rtype: None
        """
        counts = {
            SDKValidateIssue.SEVERITY_LEVEL_CRITICAL: 0,
            SDKValidateIssue.SEVERITY_LEVEL_WARN: 0,
            SDKValidateIssue.SEVERITY_LEVEL_INFO: 0,
            SDKValidateIssue.SEVERITY_LEVEL_DEBUG: 0,
        }
        for issue in issues_dict:
            counts[issue.severity] += 1
        
        self._log(constants.VALIDATE_LOG_LEVEL_INFO, "{0}Results{0}".format(constants.LOG_DIVIDER))
        self._log(constants.VALIDATE_LOG_LEVEL_INFO, "Critical Issues: {0:>14}".format(
            package_helpers.color_output(counts[SDKValidateIssue.SEVERITY_LEVEL_CRITICAL], "CRITICAL")
        ))
        self._log(constants.VALIDATE_LOG_LEVEL_INFO, "Warnings: {0:>21}".format(package_helpers.color_output(counts[SDKValidateIssue.SEVERITY_LEVEL_WARN], "WARNING")))
        self._log(constants.VALIDATE_LOG_LEVEL_INFO, "Components Passed: {0:>12}".format(package_helpers.color_output(
            int(counts[SDKValidateIssue.SEVERITY_LEVEL_DEBUG] + counts[SDKValidateIssue.SEVERITY_LEVEL_INFO]), "PASS")
        ))
        # self._log(constants.VALIDATE_LOG_LEVEL_INFO, "\nSee the detailed report at {0}".format("TODO")) # TODO
        self._log(constants.VALIDATE_LOG_LEVEL_INFO, constants.LOG_DIVIDER)


    def _log(self, level, msg):
        LOG.log(CmdValidate._get_log_level(level, self.output_suppressed), msg)

    @staticmethod
    def _get_log_level(level, output_suppressed):
        """
        TODO: unit tests
        Returns logging level to use with logger
        
        50=LOG.critical
        40=LOG.error
        30=LOG.warning
        20=LOG.info
        10=LOG.debug

        https://docs.python.org/3.6/library/logging.html#levels

        :param level: string value of DEBUG, INFO, WARNING, or ERROR; this value is used if output_suppressed==False
        :type level: str
        :param output_suppressed: value to suppress output; designed for use when calling validate from another sdk cmd
                                    when output is suppressed, DEBUG level is returned
        :type output_suppressed: bool
        :return: value corresponding to the appropriate log level
        :rtype: int
        """
        if output_suppressed:
            return 10

        if not isinstance(level, str):
            return 10

        level = level.upper()

        if level == constants.VALIDATE_LOG_LEVEL_DEBUG:
            return 10
        elif level == constants.VALIDATE_LOG_LEVEL_INFO:
            return 20
        elif level == constants.VALIDATE_LOG_LEVEL_WARNING:
            return 30
        if level == constants.VALIDATE_LOG_LEVEL_ERROR:
            return 40
        if level == constants.VALIDATE_LOG_LEVEL_CRITICAL:
            return 50<|MERGE_RESOLUTION|>--- conflicted
+++ resolved
@@ -112,36 +112,10 @@
 
         if args.cve:
             SDKException.command_ran = "{0} {1}".format(self.CMD_NAME, SUB_CMD_CVE[0])
-<<<<<<< HEAD
-            self._run_cve_scan(args, output_suppressed)
-
-        self._print_summary(self.VALIDATE_ISSUES, output_suppressed)
-
-    @classmethod
-    def _run_main_validation(cls, args, output_suppressed):
-        """
-        TODO
-        """
-        LOG.log(cls._get_class_log_level("INFO", output_suppressed), 
-                "{0}Running main validation{0}".format(constants.LOG_DIVIDER))
-        cls.VALIDATE_ISSUES += cls._validate(args, output_suppressed)
-
-        # cls.VALIDATE_ISSUES += cls._run_tests(args, output_suppressed)
-
-    @staticmethod
-    def _get_class_log_level(level, output_suppressed):
-        if output_suppressed:
-            return 10
-=======
             self._run_cve_scan(args, )
->>>>>>> 7950e3b1
 
         self._print_summary(self.SUMMARY_LIST)
 
-<<<<<<< HEAD
-    @staticmethod
-    def _print_package_details(args, output_suppressed):
-=======
     def _run_main_validation(self, args):
         """
         TODO: docstring, unit tests
@@ -153,7 +127,6 @@
 
 
     def _print_package_details(self, args):
->>>>>>> 7950e3b1
         """
         TODO: unit tests
         Print to the console the package details of the specified package
@@ -268,13 +241,6 @@
         :return: None
         :rtype: None
         """
-<<<<<<< HEAD
-        
-        issues = []
-        setup_pass = True
-        selftest_pass = True
-=======
->>>>>>> 7950e3b1
 
         # Get absolute path to package
         path_package = os.path.abspath(args.package)
@@ -315,15 +281,6 @@
         ## END SETUP.PY ##
         ##################
 
-
-
-<<<<<<< HEAD
-        status_str = "PASS" if setup_pass else "FAIL"
-        LOG.log(CmdValidate._get_class_log_level("INFO", output_suppressed), 
-                package_helpers.color_output("{0}setup.py validation {1}{0}".format(
-            constants.LOG_DIVIDER, 
-            status_str
-        ), status_str))
 
         #################
         ## SEFLTEST.PY ##
@@ -341,25 +298,21 @@
                 severity=SDKValidateIssue.SEVERITY_LEVEL_CRITICAL,
                 solution="Please run codegen --reload and implement the selftest function that will be found at {0}".format(path_selftest_py_file)
             )
-            LOG.log(issue.get_logging_level(output_suppressed), issue.error_str())
+            self._log(issue.get_logging_level(), issue.error_str())
             issues.append(issue)
             selftest_pass = False
 
         if selftest_pass:
-            results = CmdValidate._validate_selftest(package_name, output_suppressed)
+            results = CmdValidate._validate_selftest(package_name)
             issues += results[0]
             selftest_pass = results[1]
 
         status_str = "PASS" if selftest_pass else "FAIL"
-        LOG.log(CmdValidate._get_class_log_level("INFO", output_suppressed), 
-                package_helpers.color_output("{0}selftest.py validation {1}{0}".format(
+        self._log("INFO", package_helpers.color_output("{0}selftest.py validation {1}{0}".format(
             constants.LOG_DIVIDER, 
             status_str
         ), status_str))
 
-        return issues
-=======
->>>>>>> 7950e3b1
         # TODO: implement other static validates
         #       - fn_package/util/config.py
         #       - fn_package/util/customize.py
@@ -451,8 +404,12 @@
 
         issues.sort()
 
-<<<<<<< HEAD
-        return issues, setup_valid
+        # determine if setup validation has failed
+        # the any method will short circuit once the condition evaluates to true at least once
+        # and then flip the value to indicate whether or not the validation passed
+        setup_valid = not any(issue.severity == SDKValidateIssue.SEVERITY_LEVEL_CRITICAL for issue in issues)
+        
+        return setup_valid, issues
 
     @staticmethod
     def _validate_selftest(package_name, output_suppressed):
@@ -538,18 +495,7 @@
 
         return issues, selftest_valid
 
-    @staticmethod
-    def _run_tests(args, output_suppressed):
-=======
-        # determine if setup validation has failed
-        # the any method will short circuit once the condition evaluates to true at least once
-        # and then flip the value to indicate whether or not the validation passed
-        setup_valid = not any(issue.severity == SDKValidateIssue.SEVERITY_LEVEL_CRITICAL for issue in issues)
-        
-        return setup_valid, issues
-
     def _run_tests(self, args):
->>>>>>> 7950e3b1
         """
         TODO
         """
