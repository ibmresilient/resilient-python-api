#!/usr/bin/env python
# -*- coding: utf-8 -*-
# (c) Copyright IBM Corp. 2010, 2021. All Rights Reserved.

import os

import pkg_resources

PATH_RES_DEFAULT_DIR = os.path.abspath(os.path.join(os.path.expanduser("~"), ".resilient"))
PATH_RES_DEFAULT_LOG_DIR = os.path.join(PATH_RES_DEFAULT_DIR, "logs")
PATH_RES_DEFAULT_LOG_FILE = os.path.join(PATH_RES_DEFAULT_LOG_DIR, "app.log")

LOGGER_NAME = "resilient_sdk_log"
LOG_DIVIDER = "\n------------------------\n"
ENV_VAR_DEV = "RES_SDK_DEV"
ENV_VAR_APP_CONFIG_FILE = "APP_CONFIG_FILE"

RESILIENT_LIBRARIES_VERSION = "45.0.0"
RESILIENT_LIBRARIES_VERSION_DEV = "45.0.0"
RESILIENT_VERSION_WITH_PROXY_SUPPORT = (42, 0, 0)
CURRENT_SOAR_SERVER_VERSION = None
MIN_SOAR_SERVER_VERSION_PLAYBOOKS = 44.0

MIN_SUPPORTED_PY_VERSION = (3, 6)
SDK_PACKAGE_NAME = "resilient-sdk"
SDK_RESOURCE_NAME = "resilient_sdk"
CIRCUITS_PACKAGE_NAME = "resilient-circuits"

SUB_CMD_OPT_PACKAGE = ("--package", "-p")
SUB_CMD_OPT_SDK_SETTINGS = ("--settings", )

# file for SDK settings
SDK_SETTINGS_PARSER_NAME = "sdk_settings_file"
SDK_SETTINGS_FILENAME = ".sdk_settings.json"
SDK_SETTINGS_FILE_PATH = os.path.join(PATH_RES_DEFAULT_DIR, SDK_SETTINGS_FILENAME)
SDK_SETTINGS_BANDIT_SECTION_NAME = "bandit"

SUB_CMD_OPT_GATHER_RESULTS = "--gather-results"

# Resilient export file suffix.
RES_EXPORT_SUFFIX = ".res"
# Endpoint url for importing a configuration
IMPORT_URL = "/configurations/imports"

# Path to package templates for jinja rendering
PACKAGE_TEMPLATE_PATH = os.path.join("data", "codegen", "templates", "package_template")
PACKAGE_TEMPLATE_PACKAGE_DIR = os.path.join(PACKAGE_TEMPLATE_PATH, "package")
DOCGEN_TEMPLATE_PATH = os.path.join("data", "docgen", "templates")
BASE_PATH_VALIDATE_DATA = os.path.join("data", "validate")
VALIDATE_TEMPLATE_PATH = os.path.join(BASE_PATH_VALIDATE_DATA, "templates")
VALIDATE_REPORT_TEMPLATE_NAME = "validate_report.md.jinja2"

<<<<<<< HEAD
# docker test constants (used in validate)
DOCKER_BASE_REPO = "registry.access.redhat.com/ubi8/python-39:latest"
DOCKER_COMMAND_DICT = {
    "from_command":"FROM", # sets base image to build on top of
    "set_argument": "ARG", # sets variabes to use during building of image
    "set_env_var": "ENV", # sets enviornment variables that persist after image is built
    "user":"USER", # changes user
    "run_command":"RUN", # runs a shell command
    "copy_command":"COPY", # copies from one directoy to another (i.e. 'cp' command)
    "entrypoint":"ENTRYPOINT", # sets the entrypoint for the image
    "change_directory":"WORKDIR", # changes current directory while building image (i.e. 'cd' command)
    }
=======
# Temp File Prefixes
TMP_PYPI_VERSION = "latest_pypi_version.json"

# URLs
URL_PYPI_VERSION = "https://pypi.org/pypi/resilient-sdk/json"

# setup.py constants (for validate)
SETUP_PY_INSTALL_REQ_NAME = "install_requires"
>>>>>>> 531bbcec

# tox tests constants (used in validate)
TOX_PACKAGE_NAME = "tox"
TOX_INI_FILENAME = "tox.ini"
TOX_TEMP_PATH_XML_REPORT = ".validate_tmp_dir"
TOX_TESTS_DEFAULT_ARGS = ['--resilient_email', '"integrations@example.org"', '--resilient_password', '"supersecret"', '--resilient_host', '"example.com"', '--resilient_org', '"Test Organization"']
TOX_MIN_ENV_VERSION = "py36" # the last character here must be a number and will be used as the base value for checks of envlist
TOX_MIN_PACKAGE_VERSION = (3, 24, 4)

# pylint constants (for validate)
PYLINT_PACKAGE_NAME = "pylint"
PATH_VALIDATE_PYLINT_RC_FILE = pkg_resources.resource_filename(SDK_RESOURCE_NAME, os.path.join(BASE_PATH_VALIDATE_DATA, ".pylintrc"))
PYLINT_MIN_VERSION = (2, 12) # minimum pylint version that has stats objs rather than stats dictionary
                             # this is the min required for bug in pylint that was found in pylint 2.6.0

# bandit constants (for validate)
BANDIT_PACKAGE_NAME = "bandit"
BANDIT_DEFAULT_ARGS = ["--exclude", "customize.py,tests/*", "--format", "screen", "-n", "1"]
BANDIT_DEFAULT_SEVERITY_LEVEL = ["-ll"]
BANDIT_VERBOSE_FLAG = ["-v"]

# icon sizing constants (for validate)
ICON_APP_LOGO_REQUIRED_WIDTH = 200
ICON_APP_LOGO_REQUIRED_HEIGHT = 72
ICON_COMPANY_LOGO_REQUIRED_WIDTH = 100
ICON_COMPANY_LOGO_REQUIRED_HEIGHT = 100

# resilient-sdk codegen
CODEGEN_JSON_SCHEMA_URI = "http://json-schema.org/draft-06/schema"

# resilient-sdk docgen
DOCGEN_PLACEHOLDER_STRING = "::CHANGE_ME::"

# resilient-sdk validate
VALIDATE_LOG_LEVEL_CRITICAL = "CRITICAL"
VALIDATE_LOG_LEVEL_ERROR = VALIDATE_LOG_LEVEL_CRITICAL
VALIDATE_LOG_LEVEL_WARNING = "WARNING"
VALIDATE_LOG_LEVEL_INFO = "INFO"
VALIDATE_LOG_LEVEL_DEBUG = "DEBUG"

# INFO Messages
INFO_MIN_PB_SUPPORT = "Only IBM SOAR >= v{0} supported".format(MIN_SOAR_SERVER_VERSION_PLAYBOOKS)

# WARNING Messages
WARNING_DRAFT_PB_SIDE_EFFECTS = "WARNING: Using the --draft-playbook option may have unexpected side effects. Please ensure your cloned Playbook is behaving as expected"

# ERROR Messages
ERROR_NOT_FIND_DIR = "Could not find directory"
ERROR_NOT_FIND_FILE = "Could not find file"
ERROR_WRONG_PYTHON_VERSION = "Please install Python >= 3.6 to use this functionality"
ERROR_PLAYBOOK_SUPPORT = "Playbooks are only supported in {0} for IBM SOAR >= {1}. Current version: {2}.".format(SDK_RESOURCE_NAME, MIN_SOAR_SERVER_VERSION_PLAYBOOKS, CURRENT_SOAR_SERVER_VERSION)

# Resilient Customizations
CUST_PLAYBOOKS = "playbooks"<|MERGE_RESOLUTION|>--- conflicted
+++ resolved
@@ -50,20 +50,19 @@
 VALIDATE_TEMPLATE_PATH = os.path.join(BASE_PATH_VALIDATE_DATA, "templates")
 VALIDATE_REPORT_TEMPLATE_NAME = "validate_report.md.jinja2"
 
-<<<<<<< HEAD
 # docker test constants (used in validate)
 DOCKER_BASE_REPO = "registry.access.redhat.com/ubi8/python-39:latest"
 DOCKER_COMMAND_DICT = {
-    "from_command":"FROM", # sets base image to build on top of
-    "set_argument": "ARG", # sets variabes to use during building of image
-    "set_env_var": "ENV", # sets enviornment variables that persist after image is built
-    "user":"USER", # changes user
-    "run_command":"RUN", # runs a shell command
-    "copy_command":"COPY", # copies from one directoy to another (i.e. 'cp' command)
-    "entrypoint":"ENTRYPOINT", # sets the entrypoint for the image
-    "change_directory":"WORKDIR", # changes current directory while building image (i.e. 'cd' command)
-    }
-=======
+    "from_command": "FROM",         # sets base image to build on top of
+    "set_argument": "ARG",          # sets variables to use during building of image
+    "set_env_var": "ENV",           # sets environment variables that persist after image is built
+    "user": "USER",                 # changes user
+    "run_command": "RUN",           # runs a shell command
+    "copy_command": "COPY",         # copies from one directory to another (i.e. 'cp' command)
+    "entrypoint": "ENTRYPOINT",     # sets the entrypoint for the image
+    "change_directory": "WORKDIR",  # changes current directory while building image (i.e. 'cd' command)
+}
+
 # Temp File Prefixes
 TMP_PYPI_VERSION = "latest_pypi_version.json"
 
@@ -72,7 +71,6 @@
 
 # setup.py constants (for validate)
 SETUP_PY_INSTALL_REQ_NAME = "install_requires"
->>>>>>> 531bbcec
 
 # tox tests constants (used in validate)
 TOX_PACKAGE_NAME = "tox"
