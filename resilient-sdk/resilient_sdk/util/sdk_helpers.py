#!/usr/bin/env python
# -*- coding: utf-8 -*-
# (c) Copyright IBM Corp. 2010, 2020. All Rights Reserved.

"""Common Helper Functions for the resilient-sdk"""
import logging
import keyword
import re
import os
import sys
import io
import copy
import json
import datetime
import importlib
import hashlib
import time
import uuid
import shlex
import subprocess
import ast
import pkg_resources
import tempfile
import shutil
import xml.etree.ElementTree as ET
from jinja2 import Environment, PackageLoader
from zipfile import ZipFile, is_zipfile, BadZipfile
import requests.exceptions
from resilient import ArgumentParser, get_config_file, get_client
from resilient_sdk.util.sdk_exception import SDKException
from resilient_sdk.util.resilient_objects import DEFAULT_INCIDENT_TYPE, DEFAULT_INCIDENT_FIELD, ResilientTypeIds, ResilientFieldTypes, ResilientObjMap
from resilient_sdk.util.jinja2_filters import add_filters_to_jinja_env
from resilient_sdk.util.constants import *

if sys.version_info.major < 3:
    # Handle PY 2 specific imports
    # JSONDecodeError is not available in PY2.7 so we set it to None
    JSONDecodeError = None
else:
    # Handle PY 3 specific imports
    # reload(package) in PY2.7, importlib.reload(package) in PY3.6
    reload = importlib.reload
    from json.decoder import JSONDecodeError

# Temp fix to handle the resilient module logs
logging.getLogger("resilient.co3").addHandler(logging.StreamHandler())
# Get the same logger object that is used in app.py
LOG = logging.getLogger(LOGGER_NAME)


def get_resilient_client(path_config_file=None):
    """
    Return a SimpleClient for Resilient REST API using configurations
    options from provided path_config_file or from ~/.resilient/app.config

    :param path_config_file: Path to app.config file to use
    :return: SimpleClient for Resilient REST API
    :rtype: SimpleClient
    """
    LOG.info("Connecting to IBM Security SOAR...")

    if not path_config_file:
        path_config_file = get_config_file()

    LOG.debug("Using app.config file at: %s", path_config_file)

    config_parser = ArgumentParser(config_file=path_config_file)
    opts = config_parser.parse_known_args()[0]

    LOG.debug("Trying to connect to '%s'", opts.get("host"))

    return get_client(opts)


def setup_jinja_env(relative_path_to_templates):
    """
    Returns a Jinja2 Environment with Jinja templates found in resilient_sdk/<<relative_path_to_templates>>
    """
    jinja_env = Environment(
        loader=PackageLoader("resilient_sdk", relative_path_to_templates),  # Loads Jinja Templates in resilient_sdk/<<relative_path_to_templates>>
        trim_blocks=True,  # First newline after a block is removed
        lstrip_blocks=True,  # Leading spaces and tabs are stripped from the start of a line to a block
        keep_trailing_newline=True  # Preserve the trailing newline when rendering templates
    )

    # Add custom filters to our jinja_env
    add_filters_to_jinja_env(jinja_env)

    return jinja_env


def setup_env_and_render_jinja_file(relative_path_to_template, filename, *args, **kwargs):
    """
    Creates a Jinja env and returns the rendered string from a jinja template of a given filename.
    Passes on args and kwargs to the render function
    """

    # instantiate Jinja2 Environment with path to Jinja2 templates
    jinja_env = setup_jinja_env(relative_path_to_template)

    # Load the Jinja2 Template from filename + jinja2 ext
    file_template = jinja_env.get_template(filename + ".jinja2")

    # render the template with the required variables and return the string value
    return file_template.render(*args, **kwargs)


def write_file(path, contents):
    """Writes the String contents to a file at path"""

    if sys.version_info[0] < 3 and isinstance(contents, str):
        contents = unicode(contents, "utf-8")

    with io.open(path, mode="wt", encoding="utf-8", newline="\n") as the_file:
        the_file.write(contents)


def read_file(path):
    """Returns all the lines of a file at path as a List"""
    file_lines = []
    with io.open(path, mode="rt", encoding="utf-8") as the_file:
        file_lines = the_file.readlines()
    return file_lines


def read_json_file(path):
    """
    If the contents of the file at path is valid JSON,
    returns the contents of the file as a dictionary

    :param path: Path to JSON file to read
    :type path: str
    :return: File contents as a dictionary
    :rtype: dict
    """
    file_contents = None
    with io.open(path, mode="rt", encoding="utf-8") as the_file:
        try:
            file_contents = json.load(the_file)
        # In PY2.7 it raises a ValueError and in PY3.6 it raises
        # a JSONDecodeError if it cannot load the JSON from the file
        except (ValueError, JSONDecodeError) as err:
            raise SDKException("Could not read corrupt JSON file at {0}\n{1}".format(path, err))
    return file_contents


def read_zip_file(path, pattern):
    """Returns unzipped contents of file whose name matches a pattern
    in zip file at path.

    :param path: Path to zip file.
    :param pattern: File pattern to match in the zip file.
    :return: file_content: Return unzipped file content.
    """
    file_content = None
    try:
        with ZipFile((path), 'r') as zobj:
            # Get all file names matching 'pattern'.
            file_matches = [f for f in zobj.namelist() if pattern.lower() in f.lower()]
            if len(file_matches):
                if len(file_matches) > 1:
                    raise SDKException("More than one file matching pattern {0} found in zip file: {1}"
                                       .format(pattern, path))
                else:
                    file_name = file_matches.pop()
                    # Extract the file.
                    f = zobj.open(file_name)
                    # Read file and convert content from bytes to string.
                    file_content = f.read().decode('utf8', 'ignore')
            else:
                raise SDKException("A file matching pattern {0} was not found in zip file: {1}"
                                   .format(pattern, path))
    except BadZipfile:
        raise SDKException("Bad zip file {0}.".format(path))

    except SDKException as err:
        raise err

    except Exception as err:
        # An an unexpected error trying to read a zipfile.
        raise SDKException("Got an error '{0}' attempting to read zip file {1}".format(err, path))

    return file_content


def rename_file(path_current_file, new_name):
    """Renames the file at path_current_file with the new_name"""
    os.rename(path_current_file, os.path.join(os.path.dirname(path_current_file), new_name))


def is_valid_package_name(name):
    """Test if 'name' is a valid identifier for a package or module

       >>> is_valid_package_name("")
       False
       >>> is_valid_package_name(None)
       False
       >>> is_valid_package_name("get")
       False
       >>> is_valid_package_name("bang!")
       False
       >>> is_valid_package_name("_something")
       True
       >>> is_valid_package_name("-something")
       True
    """

    if keyword.iskeyword(name):
        return False
    elif name in dir(__builtins__):
        return False
    elif name is None:
        return False
    return re.match(r"[(_|\-)a-z][(_|\-)a-z0-9]*$", name) is not None


def is_valid_version_syntax(version):
    """
    Returns True if version is valid, else False. Accepted version examples are:
        "1.0.0" "1.1.0" "123.0.123"
    """
    if not version:
        return False

    regex = re.compile(r'^[0-9]+\.[0-9]+\.[0-9]+$')

    return regex.match(version) is not None


def is_valid_url(url):
    """
    Returns True if url is valid, else False. Accepted url examples are:
        "http://www.example.com:8000", "https://www.example.com", "www.example.com", "example.com"
    """

    if not url:
        return False

    regex = re.compile(
        r'^(https?://)?'  # optional http:// or https://
        r'(?:(?:[A-Z0-9](?:[A-Z0-9-]{0,61}[A-Z0-9])?\.)+[A-Z]{2,6}\.?)'  # domain/hostname
        r'(?:/?|[/?]\S+)'  # .com etc.
        r'(?::\d{1,5})?$',  # port number
        re.IGNORECASE)

    return regex.search(url) is not None


def is_valid_hash(input_hash):
    """Returns True if the input_hash is a valid SHA256 hash.
    Returns False if;
        -   input_hash is not a str
        -   input_hash is not equal to 64 characters
        -   that all characters in input_hash are base 16 (valid hexadecimal)

    :param input_hash: str to validate if its a SHA256 hash
    :type input_hash: str
    :return: True/False
    """
    if not input_hash:
        return False

    regex = re.compile(r'^[a-f0-9]{64}(:.+)?$')

    return regex.match(input_hash) is not None


def does_url_contain(url, qry):
    """
    Checks if url is a valid url, if it isn't returns False.
    Checks if qry is in url. Returns True if it is
    """
    if not is_valid_url(url):
        return False

    return qry in url


def generate_uuid_from_string(the_string):
    """
    Returns String representation of the UUID of a hex md5 hash of the given string
    """

    # Instansiate new md5_hash
    md5_hash = hashlib.md5()

    # Pass the_string to the md5_hash as bytes
    md5_hash.update(the_string.encode("utf-8"))

    # Generate the hex md5 hash of all the read bytes
    the_md5_hex_str = md5_hash.hexdigest()

    # Return a String repersenation of the uuid of the md5 hash
    return str(uuid.UUID(the_md5_hex_str))


def has_permissions(permissions, path):
    """
    Raises an exception if the user does not have the given permissions to path
    """

    LOG.debug("checking if: %s has correct permissions", path)

    if not os.access(path, permissions):

        if permissions is os.R_OK:
            permissions = "READ"
        elif permissions is os.W_OK:
            permissions = "WRITE"

        raise SDKException("User does not have {0} permissions for: {1}".format(permissions, path))


def validate_file_paths(permissions, *args):
    """
    Check the given *args paths exist and has the given permissions, else raises an Exception
    """

    # For each *args
    for path_to_file in args:
        # Check the file exists
        if not os.path.isfile(path_to_file):
            raise SDKException("{0}: {1}".format(ERROR_NOT_FIND_FILE, path_to_file))

        if permissions:
            # Check we have the correct permissions
            has_permissions(permissions, path_to_file)


def validate_dir_paths(permissions, *args):
    """
    Check the given *args paths are Directories and have the given permissions, else raises an Exception
    """

    # For each *args
    for path_to_dir in args:
        # Check the dir exists
        if not os.path.isdir(path_to_dir):
            raise SDKException("{0}: {1}".format(ERROR_NOT_FIND_DIR, path_to_dir))

        if permissions:
            # Check we have the correct permissions
            has_permissions(permissions, path_to_dir)


def get_latest_org_export(res_client):
    """
    Generates a new Export on the Resilient Appliance.
    Returns the POST response
    """
    LOG.debug("Generating new organization export")
    latest_export_uri = "/configurations/exports/"
    return res_client.post(latest_export_uri, {"layouts": True, "actions": True, "phases_and_tasks": True})


def add_configuration_import(new_export_data, res_client):
    """
    Makes a REST request to add a configuration import.

    After the request is made, the configuration import is set at a pending state and needs to be confirmed.
    If the configuration state is not reported as pending, raise an SDK Exception.


    :param new_export_data: A dict representing a configuration import DTO
    :type result: dict
    :param import_id: The ID of the configuration import to confirm
    :type import_id: int
    :param res_client: An instantiated res_client for making REST calls
    :type res_client: SimpleClient()
    :raises SDKException: If the confirmation request fails raise an SDKException
    """
    try:
        result = res_client.post(IMPORT_URL, new_export_data)
    except requests.RequestException as upload_exception:
        LOG.debug(new_export_data)
        raise SDKException(upload_exception)
    else:
        assert isinstance(result, dict)
    if result.get("status", '') == "PENDING":
        confirm_configuration_import(result, result.get("id"), res_client)
    else:
        raise SDKException(
            "Could not import because the server did not return an import ID")


def confirm_configuration_import(result, import_id, res_client):
    """
    Makes a REST request to confirm a pending configuration import as accepted.

    Takes 3 params
    The result of a configuration import request
    The ID of the configuration import request
    A res_client to perform the request

    :param result: Result of the configuration import request
    :type result: dict
    :param import_id: The ID of the configuration import to confirm
    :type import_id: int
    :param res_client: An instantiated res_client for making REST calls
    :type res_client: SimpleClient()
    :raises SDKException: If the confirmation request fails raise an SDKException
    """

    result["status"] = "ACCEPTED"      # Have to confirm changes
    uri = "{}/{}".format(IMPORT_URL, import_id)
    try:
        res_client.put(uri, result)
        LOG.info("Imported configuration changes successfully to the Resilient Appliance")
    except requests.RequestException as import_exception:
        raise SDKException(repr(import_exception))

def read_local_exportfile(path_local_exportfile):
    """
    Read export from given path
    Return res export as dict
    """
    # Get absolute path
    path_local_exportfile = os.path.abspath(path_local_exportfile)

    # Validate we can read it
    validate_file_paths(os.R_OK, path_local_exportfile)

    # Read the export file content.
    if is_zipfile(path_local_exportfile):
        # File is a zip file get unzipped content.
        export_content = read_zip_file(path_local_exportfile, RES_EXPORT_SUFFIX)
    else:
        # File is a assumed to be a text file read the export file content.
        export_content = ''.join(read_file(path_local_exportfile))

    if not export_content:
        raise SDKException("Failed to read {0}".format(path_local_exportfile))

    return json.loads(export_content)


def get_object_api_names(api_name, list_objs):
    """
    Return a list of object api_names from list_objs
    """
    return [o.get(api_name) for o in list_objs]


def get_obj_from_list(identifer, obj_list, condition=lambda o: True):
    """
    Return a dict the name of the object as its Key
    e.g. {
        "fn_mock_function_1": {...},
        "fn_mock_function_2": {...}
    }
    :param identifer: The attribute of the object we use to identify it e.g. "programmatic_name"
    :type identifer: str
    :param obj_list: List of Resilient Objects
    :type obj_list: List
    :param condition: A lambda function to evaluate each object
    :type condition: function
    :return: Dictionary of each found object like the above example
    :rtype: Dict
    """
    return dict((o[identifer].strip(), o) for o in obj_list if condition(o))


def get_res_obj(obj_name, obj_identifer, obj_display_name, wanted_list, export, condition=lambda o: True, include_api_name=True):
    """
    Return a List of Resilient Objects that are in the 'wanted_list' and meet the 'condition'

    :param obj_name: Name of the Object list in the Export
    :type obj_name: str
    :param obj_identifer: The attribute of the object we use to identify it e.g. "programmatic_name"
    :type obj_identifer: str
    :param obj_display_name: The Display Name we want to use for this object in our Logs
    :type obj_display_name: str
    :param wanted_list: List of identifers for objects we want to return
    :type wanted_list: List of str
    :param export: The result of calling get_latest_org_export()
    :type export: Dict
    :param condition: A lambda function to evaluate each object
    :type condition: function
    :param export: Whether or not to return the objects API name as a field.
    :type export: bool
    :return: List of Resilient Objects
    :rtype: List
    """
    return_list = []

    # This loops wanted_list
    # If an entry is dict format, it will have value and identifier attributes
    # We use those to get the 'programmatic_name' or 'api_name'
    # Example: For message_destinations referenced in actions, they are referenced by display name
    # This allows us to get their 'programmatic_name'
    for index, obj in enumerate(wanted_list):
        if isinstance(obj, dict):
            temp_obj_identifier = obj.get("identifier", "")
            obj_value = obj.get("value", "")
            full_obj = get_obj_from_list(temp_obj_identifier,
                                         export[obj_name],
                                         lambda wanted_obj, i=temp_obj_identifier, v=obj_value: True if wanted_obj.get(i) == v else False)

            wanted_list[index] = full_obj.get(obj_value).get(obj_identifer)

    if wanted_list:
        ex_obj = get_obj_from_list(obj_identifer, export[obj_name], condition)

        for o in set(wanted_list):
            stripped_o = o.strip()
            if stripped_o not in ex_obj:
                raise SDKException(u"{0}: '{1}' not found in this export.\n{0}s Available:\n\t{2}".format(obj_display_name, stripped_o, "\n\t".join(ex_obj.keys())))

            # Add x_api_name to each object, so we can easily reference. This avoids needing to know if
            # obj attribute is 'name' or 'programmatic_name' etc.
            obj = ex_obj.get(stripped_o)
            if include_api_name:
                obj["x_api_name"] = obj[obj_identifer]
            return_list.append(obj)

    return return_list


def get_from_export(export,
                    message_destinations=[],
                    functions=[],
                    workflows=[],
                    rules=[],
                    fields=[],
                    artifact_types=[],
                    incident_types=[],
                    datatables=[],
                    tasks=[],
                    scripts=[],
                    get_related_objects=True):
    """
    Return a Dictionary of Resilient Objects that are found in the Export.
    The parameters are Lists of the Objects you want

    :param export: The result of calling get_latest_org_export()
    :type export: Dict
    :param message_destinations: List of Message Destination API Names
    :param functions: List of Function API Names
    :param workflows: List of Workflow API Names
    :param rules: List of Rule Display Names
    :param fields: List of Field API Names
    :param artifact_types: List of Custom Artifact Type API Names
    :param incident_types: List of Custom Incident Type API Names
    :param datatables: List of Data Table API Names
    :param tasks: List of Custom Task API Names
    :param scripts: List of Script Display Names
    :param get_related_objects: Whether or not to hunt for related action objects, defaults to True
    :return: Return a Dictionary of Resilient Objects
    :rtype: Dict
    """

    # Create a deepcopy of the export, so we don't overwrite the original
    export = copy.deepcopy(export)

    # Set paramaters to Lists if falsy
    message_destinations = message_destinations if message_destinations else []
    functions = functions if functions else []
    workflows = workflows if workflows else []
    rules = rules if rules else []
    fields = fields if fields else []
    artifact_types = artifact_types if artifact_types else []
    incident_types = incident_types if incident_types else []
    datatables = datatables if datatables else []
    tasks = tasks if tasks else []
    scripts = scripts if scripts else []

    # Dict to return
    return_dict = {
        "all_fields": []
    }

    # Get Rules
    return_dict["rules"] = get_res_obj("actions", ResilientObjMap.RULES, "Rule", rules, export)

    if get_related_objects:
        # For Rules we attempt to locate related workflows and message_destinations
        for r in return_dict.get("rules"):

            # Get Activity Fields for Rules
            view_items = r.get("view_items", [])
            activity_field_uuids = [v.get("content") for v in view_items if "content" in v and v.get("field_type") == ResilientFieldTypes.ACTIVITY_FIELD]
            r["activity_fields"] = get_res_obj("fields", "uuid", "Activity Field", activity_field_uuids, export)
            return_dict["all_fields"].extend([u"actioninvocation/{0}".format(fld.get("name")) for fld in r.get("activity_fields")])

            # Get names of Workflows that are related to Rule
            for w in r.get("workflows", []):
                workflows.append(w)

            # Get names of Message Destinations that are related to Rule
            # Message Destinations in Rules are identified by their Display Name
            for m in r.get("message_destinations", []):
                message_destinations.append({"identifier": "name", "value": m})

            # Get names of Tasks/Scripts/Fields that are related to Rule
            automations = r.get("automations", [])
            for a in automations:
                if a.get("tasks_to_create"):
                    for t in a["tasks_to_create"]:
                        tasks.append(t)

                elif a.get("scripts_to_run"):
                    scripts.append(a.get("scripts_to_run"))

                elif a.get("field"):
                    fields.append(a.get("field"))

    # Get Functions
    if get_related_objects:
        # For functions we attempt to locate related message destinations
        # Get Function names that use 'wanted' Message Destinations
        for f in export.get("functions", []):
            if f.get("destination_handle") in message_destinations:
                functions.append(f.get(ResilientObjMap.FUNCTIONS))

    return_dict["functions"] = get_res_obj("functions", ResilientObjMap.FUNCTIONS, "Function", functions, export)

    for f in return_dict.get("functions"):
        # Get Function Inputs
        view_items = f.get("view_items", [])
        function_input_uuids = [v.get("content") for v in view_items if "content" in v and v.get("field_type") == ResilientFieldTypes.FUNCTION_INPUT]
        f["inputs"] = get_res_obj("fields", "uuid", "Function Input", function_input_uuids, export)

        return_dict["all_fields"].extend([u"__function/{0}".format(fld.get("name")) for fld in f.get("inputs")])

        # Get Function's Message Destination name
        message_destinations.append(f.get("destination_handle", ""))

    # Get Workflows
    return_dict["workflows"] = get_res_obj("workflows", ResilientObjMap.WORKFLOWS, "Workflow", workflows, export)

    if get_related_objects:
        # For workflows we attempt to locate related functions
        # Get Functions in Workflow
        for workflow in return_dict["workflows"]:
            # This gets all the Functions in the Workflow's XML
            wf_functions = get_workflow_functions(workflow)

            # Add the Display Name and Name to each wf_function
            for wf_fn in wf_functions:
                for fn in return_dict["functions"]:
                    if wf_fn.get("uuid", "a") == fn.get("uuid", "b"):
                        wf_fn["name"] = fn.get("name")
                        wf_fn["display_name"] = fn.get("display_name")
                        wf_fn["message_destination"] = fn.get("destination_handle", "")
                        break

            workflow["wf_functions"] = wf_functions

    # Get Message Destinations
    return_dict["message_destinations"] = get_res_obj("message_destinations", ResilientObjMap.MESSAGE_DESTINATIONS, "Message Destination", message_destinations, export)

    # Get Incident Fields (Custom and Internal)
    return_dict["fields"] = get_res_obj("fields", ResilientObjMap.FIELDS, "Field", fields, export,
                                        condition=lambda o: True if o.get("type_id") == ResilientTypeIds.INCIDENT else False)

    return_dict["all_fields"].extend([u"incident/{0}".format(fld.get("name")) for fld in return_dict.get("fields")])

    # Get Custom Artifact Types
    return_dict["artifact_types"] = get_res_obj("incident_artifact_types", ResilientObjMap.INCIDENT_ARTIFACT_TYPES, "Custom Artifact", artifact_types, export)

    # Get Incident Types
    return_dict["incident_types"] = get_res_obj("incident_types", ResilientObjMap.INCIDENT_TYPES, "Custom Incident Type", incident_types, export)

    # Get Data Tables
    return_dict["datatables"] = get_res_obj("types", ResilientObjMap.DATATABLES, "Datatable", datatables, export,
                                            condition=lambda o: True if o.get("type_id") == ResilientTypeIds.DATATABLE else False)

    # Get Custom Tasks
    return_dict["tasks"] = get_res_obj("automatic_tasks", ResilientObjMap.TASKS, "Custom Task", tasks, export)

    # Get related Phases for Tasks
    phase_ids = [t.get("phase_id") for t in return_dict.get("tasks")]
    return_dict["phases"] = get_res_obj("phases", ResilientObjMap.PHASES, "Phase", phase_ids, export)

    # Get Scripts
    return_dict["scripts"] = get_res_obj("scripts", ResilientObjMap.SCRIPTS, "Script", scripts, export)

    return return_dict


def minify_export(export,
                  keys_to_keep=[],
                  message_destinations=[],
                  functions=[],
                  workflows=[],
                  rules=[],
                  fields=[],
                  artifact_types=[],
                  datatables=[],
                  tasks=[],
                  phases=[],
                  scripts=[],
                  incident_types=[]):
    """
    Return a 'minified' version of the export.
    All parameters are a list of api_names of objects to include in the export.
    Anything not mentioned in passed Lists are set to empty or None.

    :param export: The result of calling get_latest_org_export()
    :type export: Dict
    :param message_destinations: List of Message Destination API Names
    :param functions: List of Function API Names
    :param workflows: List of Workflow API Names
    :param rules: List of Rule Display Names
    :param fields: List of Field export_keys e.g. ['incident/custom_field', 'actioninvocation/custom_activity_field', '__function/custom_fn_input']
    :param artifact_types: List of Custom Artifact Type API Names
    :param datatables: List of Data Table API Names
    :param tasks: List of Custom Task API Names
    :param tasks: List of Phases API Names
    :param scripts: List of Script Display Names
    :param incident_types: List of Custom Incident Type Names
    :return: Return a Dictionary of Resilient Objects
    :rtype: Dict
    """
    # Deep copy the export, so we don't overwrite anything
    minified_export = copy.deepcopy(export)

    # If no keys_to_keep are specified, use these defaults
    if not keys_to_keep:
        keys_to_keep = [
            "export_date",
            "export_format_version",
            "id",
            "server_version"
        ]

    # some incident types are parent/child. This routine will return all the parent incident types
    parent_child_incident_types = find_parent_child_types(export, "incident_types", "name", incident_types)

    # Setup the keys_to_minify dict
    keys_to_minify = {
        "message_destinations": {"programmatic_name": message_destinations},
        "functions": {"name": functions},
        "workflows": {"programmatic_name": workflows},
        "actions": {"name": rules},
        "fields": {"export_key": fields},
        "incident_artifact_types": {"programmatic_name": artifact_types},
        "types": {"type_name": datatables},
        "automatic_tasks": {"programmatic_name": tasks},
        "phases": {"name": phases},
        "scripts": {"name": scripts},
        "incident_types": {"name": parent_child_incident_types}
    }

    for key in minified_export.keys():

        # If we keep this one, skip
        if key in keys_to_keep:
            continue

        # If we are to minify it
        elif key in keys_to_minify.keys():

            # Get the attribute_name to match on (normally 'name'/'programmatic_name'/'export_key')
            attribute_name = list(keys_to_minify[key].keys())[0]

            values = keys_to_minify[key][attribute_name]
            # strip out extra spaces from the attribute (ie Display name for Rules, Scripts, etc.)
            values = [name.strip() for name in values]

            for data in list(minified_export[key]):

                if not data.get(attribute_name):
                    LOG.warning("No %s in %s", attribute_name, key)

                # strip out extra spaces from the attribute (ie Display name for Rules, Scripts, etc.)
                # If this Resilient Object is not in our minify list, remove it
                if not data.get(attribute_name, "").strip() in values:
                    minified_export[key].remove(data)

        elif isinstance(minified_export[key], list):
            minified_export[key] = []

        elif isinstance(minified_export[key], dict):
            minified_export[key] = {}

        else:
            minified_export[key] = None

    # Add default incident_type. Needed for every Import
    if minified_export.get("incident_types"):
        minified_export["incident_types"].append(DEFAULT_INCIDENT_TYPE)
    else:
        minified_export["incident_types"] = [DEFAULT_INCIDENT_TYPE]

    # If no Custom Incident Fields are in the export, add this default.
    # An import needs at least 1 Incident Field
    if "incident/" not in fields:
        minified_export["fields"].append(DEFAULT_INCIDENT_FIELD)

    return minified_export

def find_parent_child_types(export, object_type, attribute_name, name_list):
    """[get all parent objects (like incident_types)]

    Args:
        export ([dict]): [export file to parse]
        object_type ([str]): [heirarchy of objects to parse]
        attribute_name ([str]): [name of field to check for]
        name_list ([list]): [list of objects to same]
    """

    extended_name_list = name_list[:]

    if export.get(object_type):
        section = export.get(object_type)
        for name in name_list:
            for item in section:
              if item.get(attribute_name) == name:
                  if item.get('parent_id'):
                      # add the parent hierarchy
                      parent_list = find_parent_child_types(export, object_type, attribute_name, [item.get('parent_id')])
                      extended_name_list.extend(parent_list)

    return list(set(extended_name_list))


def load_py_module(path_python_file, module_name):
    """
    Return the path_python_file as a Python Module.
    We can then access it methods like:

        > result = py_module.some_method_in_module()

    :param path_python_file: Path to the file that contains the module
    :param module_name: Is normally the file name without the .py
    :return: The Python Module found
    :rtype: module
    """
    # Insert the parent dir of path_python_file to the start of our Python PATH at runtime
    path_parent_dir = os.path.dirname(path_python_file)
    sys.path.insert(0, path_parent_dir)

    # Import the module
    py_module = importlib.import_module(module_name)

    # Reload the module so we get the latest one
    # If we do not reload, can get stale results if
    # this method is called more then once
    reload(py_module)

    # Remove the path from PYTHONPATH
    sys.path.remove(path_parent_dir)

    return py_module


def rename_to_bak_file(path_current_file, path_default_file=None):
    """Renames path_current_file with a postfixed timestamp.
    If path_default_file is provided, path_current_file is only
    renamed if the default and current file are different"""
    if not os.path.isfile(path_current_file):
        LOG.warning("No backup file created due to file missing: %s", path_current_file)
        return path_current_file

    if path_default_file is not None and not os.path.isfile(path_default_file):
        raise IOError("Default file to compare to does not exist at: {0}".format(path_default_file))

    new_file_name = "{0}-{1}.bak".format(os.path.basename(path_current_file), get_timestamp())

    # If default file provided, compare to current file
    if path_default_file is not None:
        # Read the default file + the current file
        default_file_contents = read_file(path_default_file)
        current_file_contents = read_file(path_current_file)

        # If different, rename
        if default_file_contents != current_file_contents:
            LOG.info("Creating a backup of: %s", path_current_file)
            rename_file(path_current_file, new_file_name)

    else:
        LOG.info("Creating a backup of: %s", path_current_file)
        rename_file(path_current_file, new_file_name)

    return os.path.join(os.path.dirname(path_current_file), new_file_name)


def generate_anchor(header):
    """
    Converts header to lowercase, removes all characters except a-z, 0-9, -,
    unicode charaters that are used in words and spaces then replaces
    all spaces with -

    An anchor is used in Markdown Templates to link certain parts of the document.

    :param header: String to create anchor from
    :type header: str
    :return: header formatted as an anchor
    :rtype: str
    """
    anchor = header.lower()

    regex = re.compile(r"[^\w\-\s]", re.U)

    anchor = re.sub(regex, "", anchor)
    anchor = re.sub(r"[\s]", "-", anchor)

    return anchor


def simplify_string(the_string):
    """
    Simplifies the_string by converting it to lowercases and
    removing all characters except a-z, 0-9, - and spaces then
    replaces all spaces with -

    :param the_string: String to simplify
    :type the_string: str
    :return: the_string formatted
    :rtype: str
    """
    the_string = the_string.lower()

    regex = re.compile(r"[^a-z0-9\-\s_]")

    the_string = re.sub(regex, "", the_string)
    the_string = re.sub("_", "-", the_string)
    the_string = re.sub(r"[\s]", "-", the_string)

    return the_string


def get_workflow_functions(workflow, function_uuid=None):
    """Parses the XML of the Workflow Object and returns
    a List of all Functions found. If function_uuid is defined
    returns all occurrences of that function.

    A Workflow Function can have the attributes:
    - uuid: String
    - inputs: Dict
    - post_processing_script: String
    - pre_processing_script: String
    - result_name: String"""

    return_functions = []

    # Workflow XML text
    wf_xml = workflow.get("content", {}).get("xml", None)

    if wf_xml is None:
        raise SDKException("Could not load xml content from Workflow: {0}".format(workflow))

    # Get the root element + endode in utf8 in order to handle Unicode
    root = ET.fromstring(wf_xml.encode("utf8"))

    # Get the prefix for each element's tag
    tag_prefix = root.tag.replace("definitions", "")

    xml_path = "./{0}process/{0}serviceTask/{0}extensionElements/*".format(tag_prefix)
    the_function_elements = []

    if function_uuid is not None:
        xml_path = "{0}[@uuid='{1}']".format(xml_path, function_uuid)

        # Get all elements at xml_path that have the uuid of the function
        the_function_elements = root.findall(xml_path)

    else:
        the_extension_elements = root.findall(xml_path)
        for extension_element in the_extension_elements:
            if "function" in extension_element.tag:
                the_function_elements.append(extension_element)

    # Foreach element found, load it as a dictionary and append to return list
    for fn_element in the_function_elements:
        return_function = json.loads(fn_element.text)
        return_function["uuid"] = fn_element.attrib.get("uuid", "")
        return_function["result_name"] = return_function.get("result_name", None)
        return_function["post_processing_script"] = return_function.get("post_processing_script", None)
        return_function["pre_processing_script"] = return_function.get("pre_processing_script", None)

        return_functions.append(return_function)

    return return_functions


def get_main_cmd():
    """
    Return the "main" command from the command line.

    E.g. with command line: '$ resilient-sdk codegen -p abc'
    this function will return 'codegen'
    """
    cmd_line = sys.argv

    if len(cmd_line) > 1:
        return cmd_line[1]

    return None


def get_timestamp(timestamp=None):
    """
    Returns a string of the current time
    in the format YYYY-MM-DD-hh:mm:ss

    If `timestamp` is defined, it will return that timestamp in
    the format YYYY-MM-DD-hh:mm:ss

    :param timestamp: Dictionary whose keys are file names
    :type timestamp: float

    :return: Timestamp string
    :rtype: str
    """
    TIME_FORMAT = "%Y%m%d%H%M%S"

    if timestamp:
        return datetime.datetime.fromtimestamp(timestamp).strftime(TIME_FORMAT)

    return datetime.datetime.now().strftime(TIME_FORMAT)


def str_to_bool(value):
    """
    Represents value as boolean.
    :param value:
    :rtype: bool
    """
    value = str(value).lower()
    return value in ('1', 'true', 'yes')


def is_env_var_set(env_var):
    """
    :return: True/False if env_var is set in environment
    :rtype: bool
    """
    return str_to_bool(os.getenv(env_var))


def get_resilient_libraries_version_to_use():
    """
    :return: Version of resilient-circuits to use depending on ENV_VAR_DEV set
    :rtype: str
    """
    if is_env_var_set(ENV_VAR_DEV):
        return RESILIENT_LIBRARIES_VERSION_DEV
    else:
        return RESILIENT_LIBRARIES_VERSION


def get_resilient_sdk_version():
    """
    wrapper method to call get_package_version on constant SDK_PACKAGE_NAME

    :return: a Version object
    """
    return get_package_version(SDK_PACKAGE_NAME)

def get_package_version(package_name):
    """
    Uses pkg_resources to parse the version of a package if installed in the environment.
    If not installed, return None

    :param package_name: name of the packge to get version of
    :type package_name: str
    :return: a Version object representing the version of the given package or None
    :rtype: Version or None
    """
    try:
        return pkg_resources.parse_version(pkg_resources.require(package_name)[0].version)
    except pkg_resources.DistributionNotFound:
        return None


def is_python_min_supported_version():
    """
    Logs a WARNING if the current version of Python is not >= MIN_SUPPORTED_PY_VERSION
    """
    if sys.version_info < MIN_SUPPORTED_PY_VERSION:
        LOG.warning("WARNING: this package should only be installed on a Python Environment >= {0}.{1} "
                    "and your current version of Python is {2}.{3}".format(MIN_SUPPORTED_PY_VERSION[0], MIN_SUPPORTED_PY_VERSION[1], sys.version_info[0], sys.version_info[1]))


def parse_version_object(version_obj):
    """
    Parses a Version object into a tuple of (major, minor, micro)
    so that it can be compared to other tuples of versions

    Mostly used because .major/.minor/.micro attributes aren't available in py27

    :param version_obj: a Version object to be parsed
    :type version_obj: Version
    :return: (v.major, v.minor, v.micro) tuple
    :rypte: (int, int, int)
    """

    if sys.version_info[0] >= 3: # python 3 
        return (version_obj.major, version_obj.minor, version_obj.micro)
    else: # python 2.7
        major_minor_micro = tuple(int(i) for i in str(version_obj).split("."))
        
        # if version is only one number (i.e. '3'), then add a 0 to the end
        if len(major_minor_micro) == 1:
            major_minor_micro = (major_minor_micro[0], 0, 0)
        elif len(major_minor_micro) == 2:
            major_minor_micro = (major_minor_micro[0], major_minor_micro[1], 0)
        return major_minor_micro

def parse_optionals(optionals):
    """
    Returns all optionals as a formatted string
    with the number of tabs used depending
    on the length

    Mainly used to help build our docs

    :param optionals: List of ArgumentParser optionals
    :type optionals: list
    :return: Formatted string
    :rtype: str
    """
    parsed_optionals = []

    for option in optionals:

        option_strings = ", ".join(option.option_strings)

        tabs = "\t\t\t"

        if len(option_strings) >= 16:
            tabs = "\t\t"

        if len(option_strings) >= 20:
            tabs = "\t"

        if len(option_strings) < 10:
            tabs = "\t\t\t\t"

        parsed_optionals.append("{0}{1}{2}".format(option_strings, tabs, option.help))

    parsed_optionals = " \n ".join(parsed_optionals)
    parsed_optionals = '{0} \n'.format(parsed_optionals)

    return parsed_optionals


def run_subprocess(args, change_dir=None, cmd_name="", log_level_threshold=logging.DEBUG):
    """
    Run a given command as a subprocess. Optionally change directory before running the command (use change_dir parameter)

    :param args: (required) args should be a sequence of program arguments or else a single string (see subprocess.Popen for more details)
    :type args: str | list[str]
    :param change_dir: (optional) path of directory to change to before running command
    :type change_dir: str
    :param cmd_name: (optional) the name of the command to run as a subprocess. will be used to log in the format "Running <cmd_name> ..."
    :type cmd_name: str
    :param log_level_threshold: (optional) the logging level at which to output the stdout/stderr for the subprocess; default is DEBUG
    :type log_level_threshold: int
    :return: the exit code and string details of the run
    :rtype: (int, str)
    """

    LOG.debug("Running {0} as a subprocess".format(args))

    # save starting directory
    current_dir = os.getcwd()

    # if change_dir is set, change to that dir
    if change_dir:
        LOG.debug("Changing directory to {0}".format(change_dir))
        os.chdir(change_dir)

    if isinstance(args, str):
        args = shlex.split(args)

    # run given command as a subprocess
    proc = subprocess.Popen(args, stderr=subprocess.STDOUT, stdout=subprocess.PIPE, bufsize=0)

    sys.stdout.write("Running {0} (this may take a while) ...".format(cmd_name))
    sys.stdout.flush()

    # if debugging enabled, capture output directly and redirect back to sys.stdout
    # using LOG.log(log_level...)
    if LOG.isEnabledFor(log_level_threshold):
        LOG.debug("")
        details = ""
        while proc.stdout:
            line = proc.stdout.readline()
            if not line:
                break
            LOG.log(log_level_threshold, line.decode("utf-8").strip("\n"))
            details += line.decode("utf-8")

        proc.wait() # additional wait to make sure process is complete
    else:
        # if debugging not enabled, use communicate as that has the
        # greatest ability to deal with large buffers of output 
        # being stored in subprocess.PIPE
        stdout, _ = proc.communicate()
        sys.stdout.write(" {0} complete\n\n".format(cmd_name))
        sys.stdout.flush()
        time.sleep(0.75)
        details = stdout.decode("utf-8")


    # move back to original directory
    # note that this just changes the working directory for the python process,
    # — thus if the subprocess was interrupted and the program quits,
    # the directory of the user's terminal won't be affected
    os.chdir(current_dir)

    return proc.returncode, details


    """ OLD code with a progress bar -- keeping this here for potentially picking it back up later """

    # start_time = time.time()

    # # "waiting bar" that spins while waiting for proc to finish
    # # the waiting bar is only output if the logging threshold is not met
    # waiting_bar = ("-", "\\", "|", "/", "-", "\\", "|", "/")
    # i = 0
    # details = ""
    # while proc.poll() == None and (time.time() - start_time) < timeout:
    #     sys.stdout.write("\r")
    #     sys.stdout.write("Running {0} ... {1}        ".format(cmd_name, waiting_bar[i]))
    #     sys.stdout.flush()
    #     i = (i + 1) % len(waiting_bar)
    #     time.sleep(0.2)


    # # overwrite the last stdout.write of "Running <cmd_name> ..."
    # sys.stdout.write("\r")
    # sys.stdout.write(" "*30+"\n")
    # sys.stdout.flush()


<<<<<<< HEAD
def scrape_results_from_log_file(path_log_file):
    """
    Validate that path_log_file exists, reverse it and look for lines
    containing ``[<fn_name>] Result: {'version': 2.0, 'success': True...``

    Only gets the latest result for each <fn_name> in the log file

    The log file must be in the format of the app.log

    :param path_log_file: (required) absolute path to a app.log file
    :type args: str
    :return: a dictionary in the format {<fn_name>: <fn_results>}
    :rtype: dict
    """
    results_scraped = {}

    validate_file_paths(os.R_OK, path_log_file)

    log_file_contents = read_file(path_log_file)

    regex_line = re.compile(r'\[[\w]+\] Result\:')
    regex_fn_name = re.compile(r'\[([\w]+)\] Result\:')

    for l in reversed(log_file_contents):
        match = regex_line.search(l, endpos=120)

        if match:
            fn_name_group_index = 0

            fn_name_match = match.group(fn_name_group_index)
            fn_name_match_endpos = match.end(fn_name_group_index)

            fn_name = regex_fn_name.match(fn_name_match).group(1)

            results_from_l = l[fn_name_match_endpos:].strip("\\n ")

            # Convert str into dict
            results = ast.literal_eval(results_from_l)

            # Check if this fn_name is already in results_scraped
            if fn_name not in results_scraped.keys():
                results_scraped[fn_name] = results

    return results_scraped


def handle_file_not_found_error(e, msg):
    """
    TODO
    """
    # TODO: add unit test
    if ERROR_NOT_FIND_DIR or ERROR_NOT_FIND_FILE in e.message:
        LOG.warning("WARNING: %s", msg)
    else:
        raise e
=======
class ContextMangerForTemporaryDirectory():
    """
    This is a small class for safe use of ``tempfile.mkdtemp()`` which requires cleanup after
    use. The class effectively is the same as ``tempfile.TemporaryDirectory``, however, 
    that class isn't available before python 3 thus the implementation here.
    On enter, ``tempfile.mkdtemp(*args, **kwargs)`` is called and on exit ``shutil.rmtree(path_to_dir)`` is called.
    
    Example:

    .. code-block:: python
        # create the context manager using the 'with ... as:' statement
        # on creation of the 'path_to_tmp_dir' object, the ``__enter__`` method is called

        with sdk_helpers.ContextMangerForTemporaryDirectory() as path_to_tmp_dir:
            # ...
            # do something with path_to_tmp_dir
            # ...

        # on exit of context manager, path_to_tmp_dir will be cleaned up by implicit call of the ``__exit__`` method
    
    :param args: any ordered args that are relevant to calling ``tempfile.mkdtemp()``
    :param kwargs: any keyword arguments relevant to calling ``tempfile.mkdtemp()``
    """

    def __init__(self, *args, **kwargs):
        self.dir = tempfile.mkdtemp(*args, **kwargs)

    def __enter__(self):
        return self.dir

    def __exit__(self, exc_type, exc_value, exc_traceback):
        shutil.rmtree(self.dir)
>>>>>>> 12d22fd8
<|MERGE_RESOLUTION|>--- conflicted
+++ resolved
@@ -1228,7 +1228,6 @@
     # sys.stdout.flush()
 
 
-<<<<<<< HEAD
 def scrape_results_from_log_file(path_log_file):
     """
     Validate that path_log_file exists, reverse it and look for lines
@@ -1284,7 +1283,7 @@
         LOG.warning("WARNING: %s", msg)
     else:
         raise e
-=======
+
 class ContextMangerForTemporaryDirectory():
     """
     This is a small class for safe use of ``tempfile.mkdtemp()`` which requires cleanup after
@@ -1316,5 +1315,4 @@
         return self.dir
 
     def __exit__(self, exc_type, exc_value, exc_traceback):
-        shutil.rmtree(self.dir)
->>>>>>> 12d22fd8
+        shutil.rmtree(self.dir)