#!/usr/bin/env python
# -*- coding: utf-8 -*-
# (c) Copyright IBM Corp. 2010, 2020. All Rights Reserved.

""" TODO: module docstring """

import logging
import os
import sys
<<<<<<< HEAD
import logging
import requests
import pkg_resources
from resilient_sdk.cmds import CmdDocgen, CmdCodegen, CmdClone, CmdExtract
=======

from resilient_sdk.cmds import (CmdClone, CmdCodegen, CmdDev, CmdDocgen,
                                CmdExtPackage, CmdExtract, CmdValidate)
>>>>>>> 711732e8
from resilient_sdk.util import sdk_helpers
from resilient_sdk.util import constants
from resilient_sdk.util.sdk_argparse import SDKArgumentParser
from resilient_sdk.util.sdk_exception import SDKException

# Setup logging
LOG = logging.getLogger(constants.LOGGER_NAME)
LOG.setLevel(logging.INFO)
LOG.addHandler(logging.StreamHandler())


def get_main_app_parser():
    """
    Creates the main 'entry point' parser for resilient-sdk.

    :return: Main App Parser
    :rtype: argparse.ArgumentParser
    """
    # Define main parser object
    # We use SDKArgumentParser which overwrites the 'error' method
    parser = SDKArgumentParser(
        prog=constants.SDK_PACKAGE_NAME,
        description="""Python SDK for developing IBM SOAR Apps that
        provides various subcommands to help with development""",
        epilog="For support, please visit ibm.biz/soarcommunity")

    parser.usage = """
    $ resilient-sdk <subcommand> ...
    $ resilient-sdk -v <subcommand> ...
    $ resilient-sdk codegen -p <name_of_package> -m 'fn_custom_md' -c '/usr/custom_app.config'
    $ resilient-sdk -h
    """

    # Add --verbose argument
    parser.add_argument("-v", "--verbose",
                        help="Set the log level to DEBUG",
                        action="store_true")

    return parser


def get_main_app_sub_parser(parent_parser):
    """
    Creates and adds a sub_parser to parent_parser.
    Returns the sub_parser

    :param parent_parser: Parser to add the sub_parser to
    :type parent_parser: argparse.ArgumentParser
    :return: Sub Parser
    :rtype: argparse.ArgumentParser
    """
    # Define sub_parser object, its dest is cmd
    sub_parser = parent_parser.add_subparsers(
        title="subcommands",
        description="one of these subcommands must be provided",
        metavar="",
        dest="cmd"
    )

    return sub_parser


def main():
    """
    Main entry point for resilient-sdk
    """

<<<<<<< HEAD
    response = requests.request("GET", "https://pypi.org/pypi/resilient-sdk/json", timeout=10)

    res_json = response.json()

    available_versions = []

    res_json["releases"].update({"42.0.0": None})

    for k in res_json.get("releases", {}):
        try:
            available_versions.append(pkg_resources.parse_version(k))
        except TypeError:
            LOG.debug("WARNING: Could not parse version for '%s', skipping...", k)

    available_versions = sorted(available_versions)
    latest_available_version = available_versions[-1]

    current_version = pkg_resources.parse_version(pkg_resources.require("resilient-sdk")[0].version)

    if current_version < latest_available_version:
        LOG.warning("--------------------\nWARNING: '%s' is not the latest version. v%s is available on https://pypi.org/project/resilient-sdk/ \nRun: 'pip install -U resilient-sdk' to get latest version\n--------------------", current_version, latest_available_version)
=======
    # add color support for WINDOWS
    os.system("")
>>>>>>> 711732e8

    # See if RES_SDK_DEV environment var is set
    sdk_dev = sdk_helpers.is_env_var_set(constants.ENV_VAR_DEV)

    # Get main parser object
    parser = get_main_app_parser()

    # Get sub_parser object, its dest is cmd
    sub_parser = get_main_app_sub_parser(parser)

    if sdk_dev:
        # Add 'dev' command if environment var set
        cmd_dev = CmdDev(sub_parser)
        LOG.info("{0}Running SDK in Developer Mode{0}".format(constants.LOG_DIVIDER))

    # Add any subcommands to main app parser here
    cmd_validate = CmdValidate(sub_parser)
    cmd_codegen = CmdCodegen(sub_parser)
    cmd_clone = CmdClone(sub_parser)
    cmd_docgen = CmdDocgen(sub_parser)
    cmd_extract = CmdExtract(sub_parser)
    cmd_ext_package = CmdExtPackage(sub_parser, cmd_validate=cmd_validate)

    try:
        # Parse the arguments
        args = parser.parse_args()

        if args.cmd is None:
            parser.print_help()
            sys.exit()

    except SDKException as err:
        # Get main_cmd (codegen, docgen etc.)
        main_cmd = sdk_helpers.get_main_cmd()

        LOG.error(err)
        LOG.info("{0}".format(constants.LOG_DIVIDER))

        # Print specifc usage for that cmd for these errors
        if "too few arguments" in err.message or "no subcommand provided" in err.message:
            if main_cmd == cmd_codegen.CMD_NAME:
                cmd_codegen.parser.print_usage()

            elif main_cmd == cmd_clone.CMD_NAME:
                cmd_clone.parser.print_usage()

            elif main_cmd == cmd_docgen.CMD_NAME:
                cmd_docgen.parser.print_usage()

            elif main_cmd == cmd_extract.CMD_NAME:
                cmd_extract.parser.print_usage()

            elif main_cmd == cmd_ext_package.CMD_NAME:
                cmd_ext_package.parser.print_usage()

            elif main_cmd == cmd_validate.CMD_NAME:
                cmd_validate.parser.print_usage()

            elif sdk_dev and main_cmd == cmd_dev.CMD_NAME:
                cmd_dev.parser.print_usage()

            else:
                parser.print_help()

        # Exit
        sys.exit()

    # If -v was specified, set the log level to DEBUG
    if args.verbose:
        LOG.setLevel(logging.DEBUG)
        LOG.debug("Logging set to DEBUG mode")

    # Handle what subcommand was called
    if args.cmd == cmd_docgen.CMD_NAME:
        cmd_docgen.execute_command(args)

    elif args.cmd == cmd_codegen.CMD_NAME:
        cmd_codegen.execute_command(args)

    elif args.cmd == cmd_clone.CMD_NAME:
        cmd_clone.execute_command(args)

    elif args.cmd == cmd_extract.CMD_NAME:
        cmd_extract.execute_command(args)

    elif args.cmd == cmd_ext_package.CMD_NAME:
        cmd_ext_package.execute_command(args)

    elif args.cmd == cmd_validate.CMD_NAME:
        cmd_validate.execute_command(args)
    elif sdk_dev and args.cmd == cmd_dev.CMD_NAME:
        cmd_dev.execute_command(args)


if __name__ == "__main__":
    main()<|MERGE_RESOLUTION|>--- conflicted
+++ resolved
@@ -7,18 +7,13 @@
 import logging
 import os
 import sys
-<<<<<<< HEAD
-import logging
+
+import pkg_resources
 import requests
-import pkg_resources
-from resilient_sdk.cmds import CmdDocgen, CmdCodegen, CmdClone, CmdExtract
-=======
 
 from resilient_sdk.cmds import (CmdClone, CmdCodegen, CmdDev, CmdDocgen,
                                 CmdExtPackage, CmdExtract, CmdValidate)
->>>>>>> 711732e8
-from resilient_sdk.util import sdk_helpers
-from resilient_sdk.util import constants
+from resilient_sdk.util import constants, sdk_helpers
 from resilient_sdk.util.sdk_argparse import SDKArgumentParser
 from resilient_sdk.util.sdk_exception import SDKException
 
@@ -84,7 +79,6 @@
     Main entry point for resilient-sdk
     """
 
-<<<<<<< HEAD
     response = requests.request("GET", "https://pypi.org/pypi/resilient-sdk/json", timeout=10)
 
     res_json = response.json()
@@ -106,10 +100,9 @@
 
     if current_version < latest_available_version:
         LOG.warning("--------------------\nWARNING: '%s' is not the latest version. v%s is available on https://pypi.org/project/resilient-sdk/ \nRun: 'pip install -U resilient-sdk' to get latest version\n--------------------", current_version, latest_available_version)
-=======
+
     # add color support for WINDOWS
     os.system("")
->>>>>>> 711732e8
 
     # See if RES_SDK_DEV environment var is set
     sdk_dev = sdk_helpers.is_env_var_set(constants.ENV_VAR_DEV)
