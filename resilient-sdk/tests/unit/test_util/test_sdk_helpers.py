--- conflicted
+++ resolved
@@ -426,12 +426,7 @@
     assert exitcode == 0
     assert args[1] in details
 
-<<<<<<< HEAD
-
-def test_scrape_results_from_log_file():
-    # TODO
-    pass
-=======
+
 def test_run_subprocess_with_cwd():
 
     args = ["pwd"]
@@ -444,4 +439,8 @@
     assert exitcode == 0
     assert path in details
     assert dir_before_cwd == os.getcwd()
->>>>>>> 12d22fd8
+
+
+def test_scrape_results_from_log_file():
+    # TODO
+    pass