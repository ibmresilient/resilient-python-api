#!/usr/bin/env python
# -*- coding: utf-8 -*-
# (c) Copyright IBM Corp. 2010, 2020. All Rights Reserved.

import io
import json
import os
import shutil

import pytest
from mock import patch
from resilient_sdk.util import constants
from resilient_sdk.util import package_file_helpers as package_helpers
from resilient_sdk.util import sdk_helpers
from resilient_sdk.util.sdk_exception import SDKException
from setuptools import sandbox as use_setuptools
from tests.shared_mock_data import mock_paths


def test_get_setup_callable():
    # Test callable section returned correctly.
    # Read the mock setup.py content.
    setup_content = sdk_helpers.read_file(mock_paths.MOCK_SETUP_PY)
    setup_callable = package_helpers.get_setup_callable(setup_content)
    # Read the mocked callable from processed setup.py
    with io.open(mock_paths.MOCK_SETUP_CALLABLE, mode="rt", encoding="utf-8") as the_file:
        mock_setup_callable = the_file.read()
    assert mock_setup_callable == setup_callable


def test_parse_setup_py():
    attributes_wanted = ["name", "version", "author", "long_description"]
    setup_attributes = package_helpers.parse_setup_py(mock_paths.MOCK_SETUP_PY, attributes_wanted)

    assert setup_attributes.get("name") == "fn_main_mock_integration"
    assert setup_attributes.get("version") == "1.2.3"
    assert setup_attributes.get("author") == "John છ જ ઝ ઞ ટ ઠ Smith"
    assert setup_attributes.get("long_description") == """Lorem ipsum dolor sit amet, tortor volutpat scelerisque facilisis vivamus eget pretium. Vestibulum turpis. Sed donec, nisl dolor ut elementum, turpis nulla elementum, pellentesque at nostra in et eget praesent. Nulla numquam volutpat sit, class quisque ultricies mollit nec, ullamcorper urna, amet eu magnis a sit nec. Ut urna massa non, purus donec mauris libero quisque quis, ઘ ઙ ચ છ જ ઝ ઞ libero purus eget donec at lacus, pretium a sollicitudin convallis erat eros, tristique eu aliquam."""
    assert setup_attributes.get("not_existing") is None


def test_parse_setup_py_with_globals():
    the_globals = {
        "__file__": "",
        "long_description": "mock long description",
        "_python_requires": ">=2.7"
    }
    sdk_proj_py_attributes = package_helpers.parse_setup_py(mock_paths.PATH_SDK_SETUP_PY, package_helpers.SUPPORTED_SETUP_PY_ATTRIBUTE_NAMES, the_globals=the_globals)

    assert sdk_proj_py_attributes.get("name") == "resilient_sdk"
    assert sdk_proj_py_attributes.get("long_description") == "mock long description"
    assert sdk_proj_py_attributes.get("python_requires") == ">=2.7"


def test_get_package_name(fx_copy_fn_main_mock_integration):
    path_fn_main_mock_integration = fx_copy_fn_main_mock_integration[1]
    package_name = package_helpers.get_package_name(path_fn_main_mock_integration)

    assert package_name == "fn_main_mock_integration"


def test_get_package_name_invalid_path():
    with pytest.raises(SDKException, match=r"ERROR: Could not find file: mock-path/setup.py"):
        package_helpers.get_package_name("mock-path")


def test_get_dependency_from_install_requires():
    setup_attributes = package_helpers.parse_setup_py(mock_paths.MOCK_SETUP_PY, [constants.SETUP_PY_INSTALL_REQ_NAME])
    install_requires_str = setup_attributes.get(constants.SETUP_PY_INSTALL_REQ_NAME)
    res_circuits_dep_str = package_helpers.get_dependency_from_install_requires(install_requires_str, "resilient_circuits")
    assert res_circuits_dep_str == "resilient_circuits>=30.0.0"

    # make sure works with "resiilent-circuits" too even if the install_requires specifies "_"
    res_circuits_dep_str = package_helpers.get_dependency_from_install_requires(install_requires_str, "resilient-circuits")
    assert res_circuits_dep_str == "resilient_circuits>=30.0.0"


def test_load_customize_py_module(fx_mk_temp_dir):
    path_customize_py = os.path.join(mock_paths.TEST_TEMP_DIR, "customize.py")
    shutil.copy(mock_paths.MOCK_CUSTOMIZE_PY, path_customize_py)

    loaded_customize_py = package_helpers.load_customize_py_module(path_customize_py)
    codegen_params = loaded_customize_py.codegen_reload_data()
    package_name = codegen_params.get("package")

    assert package_name == "fn_main_mock_integration"


def test_load_customize_py_module_with_resilient_circuits_dep(fx_mk_temp_dir):
    path_customize_py = os.path.join(mock_paths.TEST_TEMP_DIR, "customize.py")
    shutil.copy(mock_paths.MOCK_OLD_CUSTOMIZE_PY, path_customize_py)

    loaded_customize_py = package_helpers.load_customize_py_module(path_customize_py)
    codegen_params = loaded_customize_py.codegen_reload_data()
    package_name = codegen_params.get("package")

    assert package_name == "fn_service_now"


def test_get_import_definition_from_customize_py():
    import_def = package_helpers.get_import_definition_from_customize_py(mock_paths.MOCK_CUSTOMIZE_PY)
    functions = import_def.get("functions")
    fn = next(x for x in functions if x["export_key"] == "mock_function_one")
    fn_description = fn.get("description")["content"]

    assert isinstance(import_def, dict)
    assert fn_description == u"A mock description of mock_function_one with unicode:  ล ฦ ว ศ ษ ส ห ฬ อ"


def test_get_configs_from_config_py():
    config_str, mock_configs = package_helpers.get_configs_from_config_py(mock_paths.MOCK_CONFIG_PY)

    username = next(x for x in mock_configs if x["name"] == "username")
    unicode_entry = next(x for x in mock_configs if x["name"] == "unicode_entry")
    password = next(x for x in mock_configs if x["name"] == "password")

    assert config_str == u"""[fn_main_mock_integration]
username = <<enter_user_email_here>>
api_Key=dfghjFGYuy4567890nbvcghj
password = GJ^&*(';lkjhgfd567&*()_)

# Some random comments here
# and here

config_option=True

[other_section]
unicode_entry = ઘ ઙ ચ છ જ ઝ ઞ
"""

    assert username["name"] == "username"
    assert username["placeholder"] == "<<enter_user_email_here>>"
    assert username["section_name"] == "fn_main_mock_integration"
    assert password["placeholder"] == "GJ^&*(';lkjhgfd567&*()_)"
    assert unicode_entry["section_name"] == "other_section"
    assert unicode_entry["placeholder"] == u"ઘ ઙ ચ છ જ ઝ ઞ"


def test_get_icon():
    pass
    # TODO: add better mock data to test these
    # path_extension_logo = os.path.join(path_fn_mock_integration, "icons", "extension_logo.png")
    # path_company_logo = os.path.join(path_fn_mock_integration, "icons", "company_logo.png")

    # path_to_corrupt_jpg_icon = os.path.join(path_fn_mock_integration, "icons", "mock_corrupt_icon.jpg")
    # path_to_corrupt_png_icon = os.path.join(path_fn_mock_integration, "icons", "mock_corrupt_icon.png")

    # # Test getting extension_logo
    # extension_logo_as_base64 = self.ext_create_class.__get_icon__(os.path.basename(PATH_DEFAULT_ICON_EXTENSION_LOGO), path_extension_logo, 200, 72, PATH_DEFAULT_ICON_EXTENSION_LOGO)
    # self.assertEqual(extension_logo_as_base64, mock_icon_extension_logo)

    # # Test getting default extension_logo
    # extension_logo_as_base64 = self.ext_create_class.__get_icon__(os.path.basename(PATH_DEFAULT_ICON_EXTENSION_LOGO), "", 200, 72, PATH_DEFAULT_ICON_EXTENSION_LOGO)
    # self.assertEqual(extension_logo_as_base64, mock_icon_extension_logo)

    # # Test getting company_logo
    # company_logo_as_base64 = self.ext_create_class.__get_icon__(os.path.basename(PATH_DEFAULT_ICON_COMPANY_LOGO), path_company_logo, 100, 100, PATH_DEFAULT_ICON_COMPANY_LOGO)
    # self.assertEqual(company_logo_as_base64, mock_icon_company_logo)

    # # Test getting default company_logo
    # company_logo_as_base64 = self.ext_create_class.__get_icon__(os.path.basename(PATH_DEFAULT_ICON_COMPANY_LOGO), "", 100, 100, PATH_DEFAULT_ICON_COMPANY_LOGO)
    # self.assertEqual(company_logo_as_base64, mock_icon_company_logo)

    # # Test invalid paths
    # with self.assertRaisesRegex(OSError, "Could not find valid icon file. Looked at two locations:"):
    #     self.ext_create_class.__get_icon__(os.path.basename(PATH_DEFAULT_ICON_COMPANY_LOGO), "", 200, 72, "")

    # # Test not .png
    # with self.assertRaisesRegex(ExtException, ".jpg is not a supported icon file type. Icon file must be .png"):
    #     self.ext_create_class.__get_icon__(os.path.basename(PATH_DEFAULT_ICON_EXTENSION_LOGO), path_to_corrupt_jpg_icon, 10, 10, PATH_DEFAULT_ICON_EXTENSION_LOGO)

    # # Test corrupt .png
    # with self.assertRaisesRegex(ExtException, "Icon file corrupt"):
    #     self.ext_create_class.__get_icon__(os.path.basename(PATH_DEFAULT_ICON_EXTENSION_LOGO), path_to_corrupt_png_icon, 10, 10, PATH_DEFAULT_ICON_EXTENSION_LOGO)

    # # Test invalid resolution
    # with self.assertRaisesRegex(ExtException, "Resolution must be 10x10"):
    #     self.ext_create_class.__get_icon__(os.path.basename(PATH_DEFAULT_ICON_EXTENSION_LOGO), path_extension_logo, 10, 10, PATH_DEFAULT_ICON_EXTENSION_LOGO)


def test_add_tag():
    mock_list_objs = [
        {"key1": "obj1"},
        {"key2": "obj2"},
    ]

    tagged_objs = package_helpers.add_tag("mock_tag", mock_list_objs)
    tags = tagged_objs[0].get("tags")[0]
    assert tags["tag_handle"] is "mock_tag"
    assert tags["value"] is None


def test_add_tag_to_import_definition():
    # TODO: add better mock data to test these
    tag_name = "mock_tag_name"
    import_def = package_helpers.get_import_definition_from_customize_py(mock_paths.MOCK_CUSTOMIZE_PY)
    tagged_import_def = package_helpers.add_tag_to_import_definition(tag_name, package_helpers.SUPPORTED_RES_OBJ_NAMES, import_def)


def test_create_extension_display_name(fx_copy_fn_main_mock_integration):

    path_fn_main_mock_integration = fx_copy_fn_main_mock_integration[1]

    path_setup_py_file = os.path.join(path_fn_main_mock_integration, package_helpers.BASE_NAME_SETUP_PY)
    path_apiky_permissions_file = os.path.join(path_fn_main_mock_integration, package_helpers.BASE_NAME_APIKEY_PERMS_FILE)
    output_dir = os.path.join(path_fn_main_mock_integration, package_helpers.BASE_NAME_DIST_DIR)

    use_setuptools.run_setup(setup_script=path_setup_py_file, args=["sdist", "--formats=gztar"])

    path_app_zip = package_helpers.create_extension(path_setup_py_file, path_apiky_permissions_file, output_dir)
    app_json = json.loads(sdk_helpers.read_zip_file(path_app_zip, "app.json"))

    assert app_json.get("display_name") == "Main Mock Integration"


def test_create_extension_image_hash(fx_copy_fn_main_mock_integration):

    mock_image_hash = "dd2a1678b6e0fd1d1a1313f78785fd0c4fad0565ac9008778bdb3b00bdff4420"

    path_fn_main_mock_integration = fx_copy_fn_main_mock_integration[1]

    path_setup_py_file = os.path.join(path_fn_main_mock_integration, package_helpers.BASE_NAME_SETUP_PY)
    path_apiky_permissions_file = os.path.join(path_fn_main_mock_integration, package_helpers.BASE_NAME_APIKEY_PERMS_FILE)
    output_dir = os.path.join(path_fn_main_mock_integration, package_helpers.BASE_NAME_DIST_DIR)

    use_setuptools.run_setup(setup_script=path_setup_py_file, args=["sdist", "--formats=gztar"])

    path_app_zip = package_helpers.create_extension(path_setup_py_file, path_apiky_permissions_file, output_dir, image_hash=mock_image_hash)
    app_json = json.loads(sdk_helpers.read_zip_file(path_app_zip, "app.json"))

    assert app_json.get("current_installation", {}).get("executables", [])[0].get("image", "") == "ibmresilient/fn_main_mock_integration@sha256:dd2a1678b6e0fd1d1a1313f78785fd0c4fad0565ac9008778bdb3b00bdff4420"


def test_create_extension_invalid_image_hash(fx_copy_fn_main_mock_integration):

    mock_image_hash = "xxx"

    path_fn_main_mock_integration = fx_copy_fn_main_mock_integration[1]

    path_setup_py_file = os.path.join(path_fn_main_mock_integration, package_helpers.BASE_NAME_SETUP_PY)
    path_apiky_permissions_file = os.path.join(path_fn_main_mock_integration, package_helpers.BASE_NAME_APIKEY_PERMS_FILE)
    output_dir = os.path.join(path_fn_main_mock_integration, package_helpers.BASE_NAME_DIST_DIR)

    use_setuptools.run_setup(setup_script=path_setup_py_file, args=["sdist", "--formats=gztar"])

    with pytest.raises(SDKException, match=r"image_hash 'xxx' is not a valid SHA256 hash\nIt must be a valid hexadecimal and 64 characters long"):
        package_helpers.create_extension(path_setup_py_file, path_apiky_permissions_file, output_dir, image_hash=mock_image_hash)

def test_get_required_python_version():

    parsed_version = package_helpers.get_required_python_version(">=3")
    assert parsed_version == (3, 0, 0)
    
    parsed_version = package_helpers.get_required_python_version(">=2.7")
    assert parsed_version == (2, 7, 0)

    with pytest.raises(SDKException):
        package_helpers.get_required_python_version("<4")

def test_check_package_installed():
    
    # positive case
    assert package_helpers.check_package_installed("resilient-sdk") is True

    # negative case
    assert package_helpers.check_package_installed("this-is-a-fake-package") is False

def test_color_output():

    mock_data_to_color = [
        ("COLOR this in GREEN for PASS", "PASS"),
        ("COLOR this in GREEN for DEBUG", "DEBUG"),
        ("COLOR this in RED for FAIL", "FAIL"),
        ("COLOR this in RED for CRITICAL", "CRITICAL"),
        ("COLOR this in YELLOW for WARNING", "WARNING"),
        ("COLOR this in NORMAL for INFO", "INFO")
    ]

    for s, level in mock_data_to_color:
        output = package_helpers.color_output(s, level)
        assert output.startswith(package_helpers.COLORS[level]) and output.endswith(package_helpers.COLORS["END"]) and s in output


def test_color_output_printing(caplog):
    mock_text = u"Mock printing this out ŏ Ő ő Œ œ Ŕ ŕ Ŗ"
    package_helpers.color_output(mock_text, constants.VALIDATE_LOG_LEVEL_INFO, do_print=True)

    assert mock_text in caplog.text


def test_color_diff_output():

    mock_diff_data_generator = (
        "--- fromfile\n",
        "+++ tofile\n",
        "\n",
        "@@ -1 +1 @@\n",
        "-test\n",
        "+Testing\n"
    )

    output = package_helpers.color_diff_output(mock_diff_data_generator)

    for i, line in enumerate(output):
        # for lines that are colored, check that they start with the right color
        # then check that the original start of the line is still there
        if i == 0:
            assert line.startswith(package_helpers.COLORS["RED"])
            assert line[len(package_helpers.COLORS["RED"]):].startswith("---" + package_helpers.COLORS["END"])
        elif i == 1:
            assert line.startswith(package_helpers.COLORS["GREEN"])
            assert line[len(package_helpers.COLORS["GREEN"]):].startswith("+++" + package_helpers.COLORS["END"])
        elif i == 4:
            assert line.startswith(package_helpers.COLORS["RED"])
            assert line[len(package_helpers.COLORS["RED"]):].startswith("-" + package_helpers.COLORS["END"])
        elif i == 5:
            assert line.startswith(package_helpers.COLORS["GREEN"])
            assert line[len(package_helpers.COLORS["GREEN"]):].startswith("+" + package_helpers.COLORS["END"])
        else:
            # lines that shouldn't get any color added
            assert line == mock_diff_data_generator[i]


def test_pass_parse_file_paths_from_readme():

    mock_passing_readme_data = ["# Header\n", "![this is a file](path.png)\n", 
                    "<!-- ![a commented out link](not.png) -->", "another markdown **line**\n"]

    result = package_helpers.parse_file_paths_from_readme(mock_passing_readme_data)

    assert "path.png" in result
    assert "not.png" not in result


    # and now check that it raises an SDKException when there's an invalid link
    mock_invalid_readme_data = ["# Header\n", "![this is not a link]\n"]

    with pytest.raises(SDKException):
        result = package_helpers.parse_file_paths_from_readme(mock_invalid_readme_data)

<<<<<<< HEAD
def test_parse_dockerfile():

    command_dict = package_helpers.parse_dockerfile(mock_paths.MOCK_DOCKERFILE_PATH)

    from_list = [constants.DOCKER_BASE_REPO]
    arg_list = [
        "APPLICATION=fn_main_mock_integration",
        "RESILIENT_CIRCUITS_VERSION=37",
        "PATH_RESILIENT_CIRCUITS=rescircuits",
        "APP_HOST_CONTAINER=1"
        ]
    env_list = [
        r"APP_HOST_CONTAINER=${APP_HOST_CONTAINER}",
        r"APP_CONFIG_FILE /etc/${PATH_RESILIENT_CIRCUITS}/app.config",
        r"APP_LOG_DIR /var/log/${PATH_RESILIENT_CIRCUITS}"
    ]
    user_list = ["0","1001"]
    run_list = [
        "pip install --upgrade pip",
        r'pip install "resilient-circuits>=${RESILIENT_CIRCUITS_VERSION}"',
        r"pip install /tmp/packages/${APPLICATION}-*.tar.gz",
        r"mkdir /etc/${PATH_RESILIENT_CIRCUITS}",
        "groupadd -g 1001 default && usermod -g 1001 default",
        r"mkdir /var/log/${PATH_RESILIENT_CIRCUITS} && \ ".strip(),
        r"mkdir /var/${PATH_RESILIENT_CIRCUITS}",
        r"mkdir /opt/${PATH_RESILIENT_CIRCUITS}"
        ]
    copy_list = ["./dist /tmp/packages",r"entrypoint.sh /opt/${PATH_RESILIENT_CIRCUITS}/entrypoint.sh"]
    entrypoint_list = ['[ "sh", "/opt/rescircuits/entrypoint.sh" ]']
    empty_list = [
        r"chgrp -R 1001 /var/log/${PATH_RESILIENT_CIRCUITS} && \ ".strip(),
        r"chmod -R g=u /var/log/${PATH_RESILIENT_CIRCUITS}"]
    
    assert command_dict[constants.DOCKER_COMMAND_DICT["from_command"]] == from_list
    assert command_dict[constants.DOCKER_COMMAND_DICT["set_argument"]] == arg_list
    assert command_dict[constants.DOCKER_COMMAND_DICT["set_env_var"]] == env_list
    assert command_dict[constants.DOCKER_COMMAND_DICT["user"]] == user_list
    assert command_dict[constants.DOCKER_COMMAND_DICT["run_command"]] == run_list
    assert command_dict[constants.DOCKER_COMMAND_DICT["copy_command"]] == copy_list
    assert command_dict[constants.DOCKER_COMMAND_DICT["entrypoint"]] == entrypoint_list


def test_parse_dockerfile_unicode():
    with patch("resilient_sdk.util.sdk_helpers.read_file") as mock_lines:
        mock_lines.return_value = [
            "FROM unicode testing mock",
            "RUN ɐ ɑ ɒ ɓ ɔ ɕ",
            "يجري a command!",
            "TIBET ༀ ༁ ༂"
        ]
        command_dict = package_helpers.parse_dockerfile(mock_paths.MOCK_DOCKERFILE_PATH)

    assert command_dict["FROM"] == ["unicode testing mock"]
    assert command_dict["RUN"] == ["ɐ ɑ ɒ ɓ ɔ ɕ"]
    assert command_dict["يجري"] == ["a command!"]
    assert command_dict["TIBET"] == ["ༀ ༁ ༂"]
=======

def test_color_lines_empty():
    assert not package_helpers.color_lines("WARNING", [])


def test_color_lines():
    colored_lines = package_helpers.color_lines("CRITICAL", [u"WARNING:", u"This is a mock Ķ ķ ĸ Ĺ ĺ Ļ ļ error"])
    assert colored_lines[0] == u"\x1b[91m\n------------------------\n\x1b[0m"
    assert colored_lines[1] == u"\x1b[91mWARNING:\x1b[0m"
    assert colored_lines[2] == u"\x1b[91mThis is a mock Ķ ķ ĸ Ĺ ĺ Ļ ļ error\x1b[0m"


def test_print_latest_version_warning(caplog):
    package_helpers.print_latest_version_warning("40.0.0", "41.0.0")
    msg = "WARNING:\n'40.0.0' is not the latest version of the resilient-sdk. \
'v41.0.0' is available on https://pypi.org/project/resilient-sdk/\n\n\
To update run:\n\t$ pip install -U resilient-sdk"
    assert msg in caplog.text
>>>>>>> 531bbcec
<|MERGE_RESOLUTION|>--- conflicted
+++ resolved
@@ -338,7 +338,7 @@
     with pytest.raises(SDKException):
         result = package_helpers.parse_file_paths_from_readme(mock_invalid_readme_data)
 
-<<<<<<< HEAD
+
 def test_parse_dockerfile():
 
     command_dict = package_helpers.parse_dockerfile(mock_paths.MOCK_DOCKERFILE_PATH)
@@ -395,7 +395,7 @@
     assert command_dict["RUN"] == ["ɐ ɑ ɒ ɓ ɔ ɕ"]
     assert command_dict["يجري"] == ["a command!"]
     assert command_dict["TIBET"] == ["ༀ ༁ ༂"]
-=======
+
 
 def test_color_lines_empty():
     assert not package_helpers.color_lines("WARNING", [])
@@ -413,5 +413,4 @@
     msg = "WARNING:\n'40.0.0' is not the latest version of the resilient-sdk. \
 'v41.0.0' is available on https://pypi.org/project/resilient-sdk/\n\n\
 To update run:\n\t$ pip install -U resilient-sdk"
-    assert msg in caplog.text
->>>>>>> 531bbcec
+    assert msg in caplog.text