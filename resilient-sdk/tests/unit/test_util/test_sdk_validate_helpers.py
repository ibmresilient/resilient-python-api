--- conflicted
+++ resolved
@@ -212,11 +212,7 @@
 
     filename = "Dockerfile"
     i = fx_get_package_files_config[filename]
-<<<<<<< HEAD
     # because there are two Dockerfile tests, the first one will be at index i-1, the second one at index i
-=======
-    # becuase there are two Dockerfile tests, the first one will be at index i-1, the second one at index i
->>>>>>> b41b113d
     attr_dict = sdk_validate_configs.package_files[i-1][1]
     package_name = fx_copy_fn_main_mock_integration[0]
     package_version = "fake.version"
@@ -237,11 +233,7 @@
 
     filename = "Dockerfile"
     i = fx_get_package_files_config[filename]
-<<<<<<< HEAD
     # because there are two Dockerfile tests, the first one will be at index i-1, the second one at index i
-=======
-    # becuase there are two Dockerfile tests, the first one will be at index i-1, the second one at index i
->>>>>>> b41b113d
     attr_dict = sdk_validate_configs.package_files[i-1][1]
     package_name = fx_copy_fn_main_mock_integration[0]
     package_version = "fake.version"
