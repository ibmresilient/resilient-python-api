#!/usr/bin/env python
# -*- coding: utf-8 -*-
# (c) Copyright IBM Corp. 2010, 2020. All Rights Reserved.

import difflib
import os

import pkg_resources
import pytest
from mock import patch
from resilient_sdk.util import (constants, sdk_validate_configs,
                                sdk_validate_helpers)
from resilient_sdk.util.sdk_exception import SDKException
from resilient_sdk.util.sdk_validate_issue import SDKValidateIssue
from tests.shared_mock_data import mock_paths


def test_selftest_validate_resilient_circuits_installed():

    with patch("resilient_sdk.util.sdk_validate_helpers.sdk_helpers.get_package_version") as mock_package_version:
        mock_package_version.return_value = pkg_resources.parse_version(constants.RESILIENT_LIBRARIES_VERSION)
        
        result = sdk_validate_helpers.selftest_validate_resilient_circuits_installed(sdk_validate_configs.selftest_attributes[0])
        assert isinstance(result[0], bool)
        assert isinstance(result[1], SDKValidateIssue)

        assert len(result) == 2
        assert result[0]
        assert result[1].solution is ""
        assert "selftest" in result[1].name


def test_valid_selftest_validate_package_installed():

    mock_package_name = "resilient-sdk"
    # path_to_package is only used for outputting a solution to install
    mock_path_to_package = "fake/path/to/package"

    # positive case
    attr_dict = sdk_validate_configs.selftest_attributes[1]
    result = sdk_validate_helpers.selftest_validate_package_installed(attr_dict, mock_package_name, mock_path_to_package)

    assert len(result) == 2
    assert result[0]
    assert result[1].solution is ""


def test_invalid_selftest_validate_package_installed():

    mock_package_name = "fake-package-not-found"
    # path_to_package is only used for outputting a solution to install
    mock_path_to_package = "fake/path/to/package"

    # negative case
    attr_dict = sdk_validate_configs.selftest_attributes[1]
    result = sdk_validate_helpers.selftest_validate_package_installed(attr_dict, mock_package_name, mock_path_to_package)

    assert len(result) == 2
    assert result[0] is False
    assert mock_path_to_package in result[1].solution
    assert "is not installed" in result[1].description

def test_valid_selftest_validate_selftestpy_file_exists(fx_copy_fn_main_mock_integration):

    attr_dict = sdk_validate_configs.selftest_attributes[2]

    path_selftest = os.path.join(mock_paths.MOCK_INT_FN_MAIN_MOCK_INTEGRATION_UTIL, "selftest.py")

    result = sdk_validate_helpers.selftest_validate_selftestpy_file_exists(attr_dict, path_selftest)

    assert len(result) == 2
    assert result[0]
    assert "selftest.py file found" in result[1].description

def test_invalid_selftest_validate_selftestpy_file_exists():

    attr_dict = sdk_validate_configs.selftest_attributes[2]

    path_selftest = "pacakge/with/no/util/selftest.py"

    result = sdk_validate_helpers.selftest_validate_selftestpy_file_exists(attr_dict, path_selftest)

    assert len(result) == 2
    assert result[0] is False
    assert "selftest.py is a required file" in result[1].description
    
def test_sefltest_run_selftestpy_valid():

    attr_dict = sdk_validate_configs.selftest_attributes[3]

    package_name = "fake_package_name"

    with patch("resilient_sdk.util.sdk_validate_helpers.sdk_helpers.run_subprocess") as mock_subprocess:
        
        mock_subprocess.return_value = 0, "Success"

        result = sdk_validate_helpers.selftest_run_selftestpy(attr_dict, package_name)

        assert len(result) == 2
        assert result[0]
        assert result[1].severity == SDKValidateIssue.SEVERITY_LEVEL_DEBUG

def test_sefltest_run_selftestpy_invalid(fx_copy_fn_main_mock_integration):

    attr_dict = sdk_validate_configs.selftest_attributes[3]

    package_name = "fake_package_name"

    with patch("resilient_sdk.util.sdk_validate_helpers.sdk_helpers.run_subprocess") as mock_subprocess:
        
        mock_subprocess.return_value = 1, "failure {'state': 'failure', 'reason': 'failed for test reasons'} and more text here..."

        result = sdk_validate_helpers.selftest_run_selftestpy(attr_dict, package_name)

        assert len(result) == 2
        assert result[0] is False
        assert result[1].severity == SDKValidateIssue.SEVERITY_LEVEL_CRITICAL
        assert "failed for test reasons" in result[1].description and package_name in result[1].description

def test_sefltest_run_selftestpy_rest_error(fx_copy_fn_main_mock_integration):

    attr_dict = sdk_validate_configs.selftest_attributes[3]

    package_name = "fake_package_name"

    with patch("resilient_sdk.util.sdk_validate_helpers.sdk_helpers.run_subprocess") as mock_subprocess:
        
        error_msg = u"ERROR: (fake) issue connecting to SOAR with some unicode: ล ฦ ว"
        mock_subprocess.return_value = 20, error_msg

        result = sdk_validate_helpers.selftest_run_selftestpy(attr_dict, package_name)

        assert len(result) == 2
        assert result[0] is False
        assert result[1].severity == SDKValidateIssue.SEVERITY_LEVEL_CRITICAL
        assert error_msg in result[1].description

def test_pass_package_files_manifest(fx_copy_fn_main_mock_integration):

    filename = "MANIFEST.in"
    attr_dict = sdk_validate_configs.package_files.get(filename)
    package_name = fx_copy_fn_main_mock_integration[0]
    path_file = os.path.join(fx_copy_fn_main_mock_integration[1], filename)

    # mock the get_close_matches method to return a match, which will pass the method
    with patch("resilient_sdk.util.sdk_validate_helpers.difflib.get_close_matches") as mock_close_matches:
        mock_close_matches.return_value = ["match"]

        result = sdk_validate_helpers.package_files_manifest(package_name, path_file, filename, attr_dict)

        assert len(result) == 1
        result = result[0]
        assert isinstance(result, SDKValidateIssue)
        assert result.severity == SDKValidateIssue.SEVERITY_LEVEL_DEBUG

def test_fail_package_files_manifest(fx_copy_fn_main_mock_integration):

    filename = "MANIFEST.in"
    attr_dict = sdk_validate_configs.package_files.get(filename)
    package_name = fx_copy_fn_main_mock_integration[0]
    path_file = os.path.join(fx_copy_fn_main_mock_integration[1], filename)

    # mock the get_close_matches method to return an empty list, which will fail the method
    with patch("resilient_sdk.util.sdk_validate_helpers.difflib.get_close_matches") as mock_close_matches:
        mock_close_matches.return_value = []

        result = sdk_validate_helpers.package_files_manifest(package_name, path_file, filename, attr_dict)

        assert len(result) == 1
        result = result[0]
        assert isinstance(result, SDKValidateIssue)
        assert result.severity == SDKValidateIssue.SEVERITY_LEVEL_WARN

def test_pass_package_files_apikey_pem(fx_copy_fn_main_mock_integration):

    filename = "apikey_permissions.txt"
    attr_dict = sdk_validate_configs.package_files.get(filename)
    path_file = os.path.join(fx_copy_fn_main_mock_integration[1], filename)

    result = sdk_validate_helpers.package_files_apikey_pem(path_file, attr_dict)

    assert len(result) == 1
    result = result[0]
    assert isinstance(result, SDKValidateIssue)
    assert result.severity == SDKValidateIssue.SEVERITY_LEVEL_DEBUG

def test_fail_package_files_apikey_pem(fx_copy_fn_main_mock_integration):

    filename = "apikey_permissions.txt"
    attr_dict = sdk_validate_configs.package_files.get(filename)
    path_file = os.path.join(fx_copy_fn_main_mock_integration[1], filename)

    # mock the file reading
    with patch("resilient_sdk.util.sdk_validate_helpers.sdk_helpers.read_file") as mock_read_file:

        mock_read_file.return_value = ["#mock_commented_permissions\n", "mock_non_base_permission\n"]

        result = sdk_validate_helpers.package_files_apikey_pem(path_file, attr_dict)

        assert len(result) == 1
        result = result[0]
        assert isinstance(result, SDKValidateIssue)
        assert result.severity == SDKValidateIssue.SEVERITY_LEVEL_CRITICAL

def test_fail_package_files_template_match_dockerfile(fx_copy_fn_main_mock_integration):

    filename = "Dockerfile"
    attr_dict = sdk_validate_configs.package_files.get(filename)
    package_name = fx_copy_fn_main_mock_integration[0]
    package_version = "fake.version"
    path_file = os.path.join(fx_copy_fn_main_mock_integration[1], filename)

    # mock the get_close_matches method to return an empty list, which will fail the method
    with patch("resilient_sdk.util.sdk_validate_helpers.difflib.SequenceMatcher.ratio") as mock_ratio:
        mock_ratio.return_value = 0.0

        result = sdk_validate_helpers.package_files_template_match(package_name, package_version, path_file, filename, attr_dict)

        assert len(result) == 1
        result = result[0]
        assert isinstance(result, SDKValidateIssue)
        assert result.severity == SDKValidateIssue.SEVERITY_LEVEL_WARN

def test_pass_package_files_template_match_dockerfile(fx_copy_fn_main_mock_integration):

    filename = "Dockerfile"
    attr_dict = sdk_validate_configs.package_files.get(filename)
    package_name = fx_copy_fn_main_mock_integration[0]
    package_version = "fake.version"
    path_file = os.path.join(fx_copy_fn_main_mock_integration[1], filename)

    # mock the get_close_matches method to return an empty list, which will fail the method
    with patch("resilient_sdk.util.sdk_validate_helpers.difflib.SequenceMatcher.ratio") as mock_ratio:
        mock_ratio.return_value = 1.0

        result = sdk_validate_helpers.package_files_template_match(package_name, package_version, path_file, filename, attr_dict)

        assert len(result) == 1
        result = result[0]
        assert isinstance(result, SDKValidateIssue)
        assert result.severity == SDKValidateIssue.SEVERITY_LEVEL_DEBUG

def test_fail_package_files_template_match_entrypoint(fx_copy_fn_main_mock_integration):

    filename = "entrypoint.sh"
    attr_dict = sdk_validate_configs.package_files.get(filename)
    package_name = fx_copy_fn_main_mock_integration[0]
    package_version = "fake.version"
    path_file = os.path.join(fx_copy_fn_main_mock_integration[1], filename)

    # mock the get_close_matches method to return an empty list, which will fail the method
    with patch("resilient_sdk.util.sdk_validate_helpers.difflib.SequenceMatcher.ratio") as mock_ratio:
        mock_ratio.return_value = 0.0

        result = sdk_validate_helpers.package_files_template_match(package_name, package_version, path_file, filename, attr_dict)

        assert len(result) == 1
        result = result[0]
        assert isinstance(result, SDKValidateIssue)
        assert result.severity == SDKValidateIssue.SEVERITY_LEVEL_WARN

def test_pass_package_files_template_match_entrypoint(fx_copy_fn_main_mock_integration):

    filename = "entrypoint.sh"
    attr_dict = sdk_validate_configs.package_files.get(filename)
    package_name = fx_copy_fn_main_mock_integration[0]
    package_version = "fake.version"
    path_file = os.path.join(fx_copy_fn_main_mock_integration[1], filename)

    # mock the get_close_matches method to return an empty list, which will fail the method
    with patch("resilient_sdk.util.sdk_validate_helpers.difflib.SequenceMatcher.ratio") as mock_ratio:
        mock_ratio.return_value = 1.0

        result = sdk_validate_helpers.package_files_template_match(package_name, package_version, path_file, filename, attr_dict)

        assert len(result) == 1
        result = result[0]
        assert isinstance(result, SDKValidateIssue)
        assert result.severity == SDKValidateIssue.SEVERITY_LEVEL_DEBUG

def test_difflib_unified_diff_used_in_template_match():
    """A quick test to check that difflib.unified_diff works the same as when we wrote
    code that uses it. If this test fails, make sure that all logic using this difflib output format
    is updated to reflect that change in difflib. Specifically, check that 
    package_file_helpers.color_diff_output is updated."""

    mock_fromfile_data = ["line 2"]
    mock_tofile_data = ["line 1"]
    
    diff = difflib.unified_diff(mock_fromfile_data, mock_tofile_data, n=0)

    # check that the lines are still the same that we'd expect when this was originally written
    for i, line in enumerate(diff):
        if i == 0:
            assert line.startswith("---")
        if i == 1:
            assert line.startswith("+++")
        if i == 2:
            assert line.startswith("@@ -1 +1 @@")

def test_pass_package_files_validate_config_py(fx_copy_fn_main_mock_integration):
    
    filename = "config.py"
    attr_dict = sdk_validate_configs.package_files.get(filename)
    path_file = os.path.join(fx_copy_fn_main_mock_integration[1], attr_dict.get("path").format(fx_copy_fn_main_mock_integration[0]))

    # mock config parsing - return valid config
    with patch("resilient_sdk.util.sdk_validate_helpers.package_helpers.get_configs_from_config_py") as mock_config:

        mock_config.return_value = ("[fake_config]\nfake=fake", [{'name': 'fake', 'placeholder': 'fake'}])

        result = sdk_validate_helpers.package_files_validate_config_py(path_file, attr_dict)

        assert len(result) == 1
        result = result[0]
        assert isinstance(result, SDKValidateIssue)
        assert result.severity == SDKValidateIssue.SEVERITY_LEVEL_DEBUG
        assert "fake=fake" in result.solution

def test_warn_package_files_validate_config_py(fx_copy_fn_main_mock_integration):
    
    filename = "config.py"
    attr_dict = sdk_validate_configs.package_files.get(filename)
    path_file = os.path.join(fx_copy_fn_main_mock_integration[1], attr_dict.get("path").format(fx_copy_fn_main_mock_integration[0]))

    # mock config parsing - return no config
    with patch("resilient_sdk.util.sdk_validate_helpers.package_helpers.get_configs_from_config_py") as mock_config:

        mock_config.return_value = ("", [])

        result = sdk_validate_helpers.package_files_validate_config_py(path_file, attr_dict)

        assert len(result) == 1
        result = result[0]
        assert isinstance(result, SDKValidateIssue)
        assert result.severity == SDKValidateIssue.SEVERITY_LEVEL_INFO

def test_fail_package_files_validate_config_py(fx_copy_fn_main_mock_integration):
    
    filename = "config.py"
    attr_dict = sdk_validate_configs.package_files.get(filename)
    path_file = os.path.join(fx_copy_fn_main_mock_integration[1], attr_dict.get("path").format(fx_copy_fn_main_mock_integration[0]))

    # mock config parsing - mock raising an exception
    with patch("resilient_sdk.util.sdk_validate_helpers.package_helpers.get_configs_from_config_py") as mock_config:

        mock_config.side_effect = SDKException("failed")

        result = sdk_validate_helpers.package_files_validate_config_py(path_file, attr_dict)

        assert len(result) == 1
        result = result[0]
        assert isinstance(result, SDKValidateIssue)
        assert result.severity == SDKValidateIssue.SEVERITY_LEVEL_CRITICAL

def test_pass_package_files_validate_customize_py(fx_copy_fn_main_mock_integration):
    
    filename = "customize.py"
    attr_dict = sdk_validate_configs.package_files.get(filename)
    path_file = os.path.join(fx_copy_fn_main_mock_integration[1], attr_dict.get("path").format(fx_copy_fn_main_mock_integration[0]))

    # mock import def parsing - given a valid dict (actual validation of the import def happens)
    # in the get_import_definition_from_customize_py which is tested in 
    # test_package_file_helpers.test_load_customize_py_module
    with patch("resilient_sdk.util.sdk_validate_helpers.package_helpers.get_import_definition_from_customize_py") as mock_config:

        mock_config.return_value = {"action_order": [], "actions": [ {} ]}

        result = sdk_validate_helpers.package_files_validate_customize_py(path_file, attr_dict)

        assert len(result) == 1
        result = result[0]
        assert isinstance(result, SDKValidateIssue)
        assert result.severity == SDKValidateIssue.SEVERITY_LEVEL_DEBUG

def test_fail_package_files_validate_customize_py(fx_copy_fn_main_mock_integration):
    
    filename = "customize.py"
    attr_dict = sdk_validate_configs.package_files.get(filename)
    path_file = os.path.join(fx_copy_fn_main_mock_integration[1], attr_dict.get("path").format(fx_copy_fn_main_mock_integration[0]))

    # mock import definition parsing - mock raising an exception
    with patch("resilient_sdk.util.sdk_validate_helpers.package_helpers.get_import_definition_from_customize_py") as mock_import_def:

        mock_import_def.side_effect = SDKException("failed")

        result = sdk_validate_helpers.package_files_validate_customize_py(path_file, attr_dict)
        
        assert len(result) == 1
        result = result[0]
        assert isinstance(result, SDKValidateIssue)
        assert result.severity == SDKValidateIssue.SEVERITY_LEVEL_CRITICAL

def test_package_files_validate_found_unique_icon(fx_copy_fn_main_mock_integration):

    filename = "app_logo.png"
    attr_dict = sdk_validate_configs.package_files.get(filename)
    path_file = os.path.join(fx_copy_fn_main_mock_integration[1], attr_dict.get("path"))

    # mock import definition parsing - mock raising an exception
    with patch("resilient_sdk.util.sdk_validate_helpers.package_helpers.get_icon") as mock_icon:

        # making use of side_effect to change the behavior of the two calls this way
        # the "default" is not the same as the "icon"
        mock_icon.side_effect = ["1", "2"]

        result = sdk_validate_helpers.package_files_validate_icon(path_file, attr_dict, filename)

    assert len(result) == 1
    result = result[0]
    assert isinstance(result, SDKValidateIssue)
    assert result.severity == SDKValidateIssue.SEVERITY_LEVEL_DEBUG

def test_package_files_validate_found_default_icon(fx_copy_fn_main_mock_integration):

    filename = "app_logo.png"
    attr_dict = sdk_validate_configs.package_files.get(filename)
    path_file = os.path.join(fx_copy_fn_main_mock_integration[1], attr_dict.get("path"))

    # mock import definition parsing - mock raising an exception
    with patch("resilient_sdk.util.sdk_validate_helpers.package_helpers.get_icon") as mock_icon:

        mock_icon.return_value = "" # this way both calls will return an empty string and thus be equal

        result = sdk_validate_helpers.package_files_validate_icon(path_file, attr_dict, filename)

    assert len(result) == 1
    result = result[0]
    assert isinstance(result, SDKValidateIssue)
    assert result.severity == SDKValidateIssue.SEVERITY_LEVEL_INFO
    assert "'{0}' is the default icon".format(filename) in result.description

def test_package_files_validate_improper_icon(fx_copy_fn_main_mock_integration):

    filename = "app_logo.png"
    attr_dict = sdk_validate_configs.package_files.get(filename)
    path_file = os.path.join(fx_copy_fn_main_mock_integration[1], attr_dict.get("path"))

    # mock import definition parsing - mock raising an exception
    with patch("resilient_sdk.util.sdk_validate_helpers.package_helpers.get_icon") as mock_icon:

        mock_icon.side_effect = SDKException("Failed for some reason")

        result = sdk_validate_helpers.package_files_validate_icon(path_file, attr_dict, filename)

    assert len(result) == 1
    result = result[0]
    assert isinstance(result, SDKValidateIssue)
    assert result.severity == SDKValidateIssue.SEVERITY_LEVEL_CRITICAL
    assert "ERROR: Failed for some reason" == result.description

def test_package_files_validate_license_is_default(fx_copy_fn_main_mock_integration):

    filename = "LICENSE"
    attr_dict = sdk_validate_configs.package_files.get(filename)
    path_file = os.path.join(fx_copy_fn_main_mock_integration[1], attr_dict.get("path").format(fx_copy_fn_main_mock_integration[0]))

    result = sdk_validate_helpers.package_files_validate_license(path_file, attr_dict, filename)

    assert len(result) == 1
    result = result[0]
    assert isinstance(result, SDKValidateIssue)
    assert result.severity == SDKValidateIssue.SEVERITY_LEVEL_CRITICAL
    assert "'LICENSE' is the default license file" == result.description

def test_package_files_validate_license_is_not_default(fx_copy_fn_main_mock_integration):

    filename = "LICENSE"
    attr_dict = sdk_validate_configs.package_files.get(filename)
    path_file = os.path.join(fx_copy_fn_main_mock_integration[1], attr_dict.get("path").format(fx_copy_fn_main_mock_integration[0]))

    with patch("resilient_sdk.util.sdk_validate_helpers.sdk_helpers.setup_env_and_render_jinja_file") as mock_jinja_render:

        mock_jinja_render.return_value = "A sample LICENSE\n\nThis should still be validated manually to ensure proper license type"

        result = sdk_validate_helpers.package_files_validate_license(path_file, attr_dict, filename)

    assert len(result) == 2
    assert isinstance(result[0], SDKValidateIssue)
    assert result[0].severity == SDKValidateIssue.SEVERITY_LEVEL_INFO
    assert "'LICENSE' file is valid" == result[0].description
    assert result[1].severity == SDKValidateIssue.SEVERITY_LEVEL_DEBUG

def test_package_files_validate_readme(fx_copy_fn_main_mock_integration):

    filename = "README.md"
    attr_dict = sdk_validate_configs.package_files.get(filename)
    path_file = os.path.join(fx_copy_fn_main_mock_integration[1], filename)

    result = sdk_validate_helpers.package_files_validate_readme(fx_copy_fn_main_mock_integration[1], path_file, filename, attr_dict)

    assert len(result) == 1
    result = result[0]
    assert result.severity == SDKValidateIssue.SEVERITY_LEVEL_CRITICAL
    assert "Cannot find the following screenshot(s) referenced in the README" in result.description

def test_tox_tests_validate_tox_installed(fx_pip_install_tox):

    attr_dict = sdk_validate_configs.tests_attributes[0]

    result = sdk_validate_helpers.tox_tests_validate_tox_installed(attr_dict)

    assert result[0] == 1
    assert "'tox' was found in the Python environment" in result[1].description

def test_tox_tests_validate_tox_file_exists(fx_copy_fn_main_mock_integration):

    path_package = fx_copy_fn_main_mock_integration[1]
    attr_dict = sdk_validate_configs.tests_attributes[1]

    result = sdk_validate_helpers.tox_tests_validate_tox_file_exists(path_package, attr_dict)

    assert result[0] == 1
    assert "'tox.ini' file was found in the package" in result[1].description

def test_TOX_MIN_ENV_VERSION_correct_format():
    # this method should help ensure that any changes to constants.TOX_MIN_ENV_VERSION 
    # keep the correct format: py3[x] where [x] is the minor python version

    assert len(constants.TOX_MIN_ENV_VERSION) == 4
    assert constants.TOX_MIN_ENV_VERSION[:2] == "py"
    assert constants.TOX_MIN_ENV_VERSION[2] == "3"
    assert constants.TOX_MIN_ENV_VERSION[-1].isdigit()

def test_tox_tests_validate_min_env_version_only(fx_copy_fn_main_mock_integration):

    path_package = fx_copy_fn_main_mock_integration[1]
    attr_dict = sdk_validate_configs.tests_attributes[2]

    with patch("resilient_sdk.util.sdk_validate_helpers.sdk_helpers.read_file") as mock_read_file:

        mock_read_file.return_value = ['[tox]\n', 'envlist = py36\n', 'skip_missing_interpreters=True\n', '\n', '\n', '[testenv:py36]\n', 'passenv=TEST_RESILIENT_*\n', 'commands = pytest -s {posargs}\n']

        result = sdk_validate_helpers.tox_tests_validate_min_env_version(path_package, attr_dict)

        assert result[0] == 1
        assert "Valid 'envlist=' was found in the 'tox.ini' file" in result[1].description

def test_tox_tests_validate_not_min_env_version_only(fx_copy_fn_main_mock_integration):

    path_package = fx_copy_fn_main_mock_integration[1]
    attr_dict = sdk_validate_configs.tests_attributes[2]

    with patch("resilient_sdk.util.sdk_validate_helpers.sdk_helpers.read_file") as mock_read_file:

        mock_read_file.return_value = ['[tox]\n', 'envlist = py27,py36,py39\n', 'skip_missing_interpreters=True\n', '\n', '\n', '[testenv:py27]\n', 'passenv=TEST_RESILIENT_*\n', 'commands = pytest -s {posargs}\n']

        result = sdk_validate_helpers.tox_tests_validate_min_env_version(path_package, attr_dict)

        assert result[0] == 1
        assert "Unsupported tox env found in envlist in 'tox.ini' file" in result[1].description

<<<<<<< HEAD
@pytest.mark.skip(reason="need to use App tests - not sdk tests")
def test_tox_tests_run_tox_tests(fx_pip_install_tox, fx_copy_fn_main_mock_integration, caplog):
=======
def test_tox_tests_run_tox_tests(fx_pip_install_tox, fx_copy_and_pip_install_fn_main_mock_integration, caplog):
>>>>>>> f72c5e09

    path_package = fx_copy_and_pip_install_fn_main_mock_integration[1]
    attr_dict = sdk_validate_configs.tests_attributes[3]

    # want to skip using a conftest file as that is irrelevant here
    args = constants.TOX_TESTS_DEFAULT_ARGS.append("--noconftest")

    result = sdk_validate_helpers.tox_tests_run_tox_tests(path_package, attr_dict, args, None)

    assert "Using mock args" in caplog.text
    assert result[0] == 1


def test_tox_tests_parse_xml_report():

    results = sdk_validate_helpers._tox_tests_parse_xml_report(mock_paths.MOCK_PYTEST_XML_REPORT_PATH)

    assert len(results) == 5
    assert results[0] == 2
    assert results[1] == 1
    assert results[2] == 0
    assert results[3] == ""
    assert results[4] == u'record_property = <function record_property.<locals>.append_property\n                at 0x000001A1A9EB40D0>\n\n                def test_fails(record_property):\n                record_property("key", u"value2 some unicode: Δ, Й, ק ,م, ๗, あ, 叶")\n                > assert 1 == 2\n                E assert 1 == 2\n\n                test_something.py:8: AssertionError\n            \n\n---\n\n'<|MERGE_RESOLUTION|>--- conflicted
+++ resolved
@@ -550,12 +550,7 @@
         assert result[0] == 1
         assert "Unsupported tox env found in envlist in 'tox.ini' file" in result[1].description
 
-<<<<<<< HEAD
-@pytest.mark.skip(reason="need to use App tests - not sdk tests")
-def test_tox_tests_run_tox_tests(fx_pip_install_tox, fx_copy_fn_main_mock_integration, caplog):
-=======
 def test_tox_tests_run_tox_tests(fx_pip_install_tox, fx_copy_and_pip_install_fn_main_mock_integration, caplog):
->>>>>>> f72c5e09
 
     path_package = fx_copy_and_pip_install_fn_main_mock_integration[1]
     attr_dict = sdk_validate_configs.tests_attributes[3]
