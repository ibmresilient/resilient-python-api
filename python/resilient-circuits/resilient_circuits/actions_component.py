#!/usr/bin/env python
# -*- coding: utf-8 -*-

# Resilient Systems, Inc. ("Resilient") is willing to license software
# or access to software to the company or entity that will be using or
# accessing the software and documentation and that you represent as
# an employee or authorized agent ("you" or "your") only on the condition
# that you accept all of the terms of this license agreement.
#
# The software and documentation within Resilient's Development Kit are
# copyrighted by and contain confidential information of Resilient. By
# accessing and/or using this software and documentation, you agree that
# while you may make derivative works of them, you:
#
# 1)  will not use the software and documentation or any derivative
#     works for anything but your internal business purposes in
#     conjunction your licensed used of Resilient's software, nor
# 2)  provide or disclose the software and documentation or any
#     derivative works to any third party.
#
# THIS SOFTWARE AND DOCUMENTATION IS PROVIDED "AS IS" AND ANY EXPRESS
# OR IMPLIED WARRANTIES, INCLUDING, BUT NOT LIMITED TO, THE IMPLIED
# WARRANTIES OF MERCHANTABILITY AND FITNESS FOR A PARTICULAR PURPOSE
# ARE DISCLAIMED. IN NO EVENT SHALL RESILIENT BE LIABLE FOR ANY DIRECT,
# INDIRECT, INCIDENTAL, SPECIAL, EXEMPLARY, OR CONSEQUENTIAL DAMAGES
# (INCLUDING, BUT NOT LIMITED TO, PROCUREMENT OF SUBSTITUTE GOODS OR
# SERVICES; LOSS OF USE, DATA, OR PROFITS; OR BUSINESS INTERRUPTION)
# HOWEVER CAUSED AND ON ANY THEORY OF LIABILITY, WHETHER IN CONTRACT,
# STRICT LIABILITY, OR TORT (INCLUDING NEGLIGENCE OR OTHERWISE)
# ARISING IN ANY WAY OUT OF THE USE OF THIS SOFTWARE, EVEN IF ADVISED
# OF THE POSSIBILITY OF SUCH DAMAGE.

"""Circuits component for Action Module subscription and message handling"""

from circuits import BaseComponent, Event, Timer, Worker
from circuits.core.handlers import handler

import co3
import stomp
from stomp.exception import ConnectFailedException
import ssl
import json
import re
import random
import datetime
from functools import wraps
from resilient_circuits.rest_helper import get_resilient_client, reset_resilient_client
from collections import Callable
import logging
LOG = logging.getLogger(__name__)


STOMP_CLIENT_HEARTBEAT = 0          # no heartbeat from client to server
STOMP_SERVER_HEARTBEAT = 10000      # 10-second heartbeat from server to client
STOMP_TIMEOUT = 120                 # 2-minute socket timeout


def validate_cert(cert, hostname):
    """Utility wrapper for SSL validation on the STOMP connection"""
    try:
        co3.match_hostname(cert, hostname)
    except Exception as exc:
        return (False, str(exc))
    return (True, "Success")


class required_field(object):
    """Decorator, declares a required field for a ResilientComponent or its methods"""
    def __init__(self, fieldname, input_type=None):
        self.fieldname = fieldname
        self.input_type = input_type

    def __call__(self, func):
        """Called at decoration time"""
        # Set or extend the function's "custom_fields" attribute
        func.required_fields = getattr(func, "required_fields", {})
        func.required_fields[self.fieldname] = self.input_type
        # The decorated function is unchanged
        return func


class required_action_field(object):
    """Decorator, declares a required field for a ResilientComponent or its methods"""
    def __init__(self, fieldname, input_type=None):
        self.fieldname = fieldname
        self.input_type = input_type

    def __call__(self, func):
        """Called at decoration time"""
        # Set or extend the function's "action_fields" attribute
        func.required_action_fields = getattr(func, "required_action_fields", {})
        func.required_action_fields[self.fieldname] = self.input_type
        # The decorated function is unchanged
        return func


class defer(object):
    """Decorator for an event handler, delays it awhile"""
    def __init__(self, *args, **kwargs):
        self.delay = kwargs.get("delay", None)
        if len(args) > 0:
            raise Exception("Usage: @defer() or @defer(delay=<seconds>)")

    def __call__(self, func):
        """Called at decoration time, with function"""
        LOG.debug("@defer %s", func)

        @wraps(func)
        def decorated(itself, event, *args, **kwargs):
            LOG.debug("decorated")
            if event.defer(itself, delay=self.delay):
                # OK, let's handle it later
                return
            return func(itself, event, *args, **kwargs)
        return decorated


# Global idle timer, fires after 10 minutes to reset the REST connection
IDLE_TIMER_INTERVAL = 600
_idle_timer = None


class ResilientComponent(BaseComponent):
    """A Circuits base component with a connection to the Resilient REST API

       This is a convenient superclass for custom components that use the
       Resilient Action Module.
    """

    def __init__(self, opts):
        super(ResilientComponent, self).__init__()
        assert isinstance(opts, dict)
        self.opts = opts
        client = self.rest_client()
        self._fields = dict((field["name"], field) for field in client.get("/types/incident/fields"))
        self._action_fields = dict((field["name"], field) for field in client.get("/types/actioninvocation/fields"))
        # Check that decorated requirements are met
        callables = ((x, getattr(self, x)) for x in dir(self) if isinstance(getattr(self, x), Callable))
        for name, func in callables:
            if name == "__class__":
                name = func.__name__
            # Do all the custom fields exist?
            fields = getattr(func, "required_fields", {})
            for (field_name, input_type) in fields.items():
                try:
                    fielddef = self._fields[field_name]
                except KeyError:
                    raise Exception("Field '{0}' (required by '{1}') is not defined in the Resilient appliance.".format(field_name, name))
                if input_type is not None:
                    if fielddef["input_type"] != input_type:
                        raise Exception("Field '{0}' (required by '{1}') must be type '{2}'.".format(field_name, name, input_type))
            # Do all the action fields exist?
            fields = getattr(func, "required_action_fields", {})
            for (field_name, input_type) in fields.items():
                try:
                    fielddef = self._action_fields[field_name]
                except KeyError:
                    raise Exception("Action field '{0}' (required by '{1}') is not defined in the Resilient appliance.".format(field_name, name))
                if input_type is not None:
                    if fielddef["input_type"] != input_type:
                        raise Exception("Action field '{0}' (required by '{1}') must be type '{2}'.".format(field_name, name, input_type))

    def rest_client(self):
        """Return a connected instance of the Resilient REST SimpleClient"""
        self.reset_idle_timer()
        return get_resilient_client(self.opts)

    def reset_idle_timer(self):
        """Create an idle-timer that we can use to reset the REST connection"""
        global _idle_timer
        if _idle_timer is None:
            LOG.debug("create idle timer")
            _idle_timer = Timer(IDLE_TIMER_INTERVAL, Event.create("idle_reset"), persist=True)
            _idle_timer.register(self)
        else:
            LOG.debug("Reset idle timer")
            _idle_timer.reset()

    def get_incident_field(self, fieldname):
        """Get the definition of an incident-field"""
        return self._fields[fieldname]

    def get_incident_fields(self):
        """Get the definitions of all incident-fields, as a list"""
        return self._fields.values()

    def get_field_label(self, fieldname, value_id):
        """Get the label for an action-field id"""
        field = self._fields[fieldname]
        for value in field["values"]:
            if value["enabled"]:
                if value["value"] == value_id:
                    return value["label"]
        return value_id

    def get_action_field(self, fieldname):
        """Get the definition of an action-field"""
        return self._action_fields[fieldname]

    def get_action_fields(self):
        """Get the definitions of all action-fields, as a list"""
        return self._action_fields.values()

    def get_action_field_label(self, fieldname, value_id):
        """Get the label for an action-field id"""
        field = self._action_fields[fieldname]
        for value in field["values"]:
            if value["enabled"]:
                if value["value"] == value_id:
                    return value["label"]
        return str(value_id)  # fallback


class ActionMessage(Event):
    """A Circuits event for a Resilient Action Module message"""

    # This is a generic event that holds details of the Action Module message,
    # including its context (the incident, task, artifact... where the action
    # was triggered).
    #
    # These events are named by the action that triggered them (lowercased).
    # So a custom action named "Manual Action" will generate an event with name
    # "manual_action".  To handle that event, you should implement a Component
    # that has a method named "manual_action":  the Circuits framework will call
    # your component's methods based on the name of the event.
    #
    # The parameters for your event-handler method are:
    #   event: this event object
    #   source: the component that fired the event
    #   headers: the Action Module message headers (dict)
    #   message: the Action Module message (dict)
    # For convenience, the message is also broken out onto event properties,
    #   event.incident: the incident that the event relates to
    #   event.artifact: the artifact that the event was triggered from (if any)
    #   event.task: the task that the event was triggered from (if any)
    #   (etc).
    #
    # To have your component's method with a different name from the action,
    # you can use the '@handler' decorator:
    #
    #    @handler("the_action_name")
    #    def _any_method_name(self, event, source=None, headers=None, message=None) ...
    #
    # To have a method handle *any* event on the component's channel,
    # use the '@handler' decorator with no event name,
    #
    #    @handler()
    #    def _any_method_name(self, event, source=None, headers=None, message=None) ...

    def __init__(self, source=None, headers=None, message=None):
        super(ActionMessage, self).__init__(source=source, headers=headers, message=message)
        if headers is None:
            headers = {}
        if message is None:
            message = {}
        LOG.debug("Source: %s", source)
        LOG.debug("Headers: %s", json.dumps(headers, indent=2))
        LOG.debug("Message: %s", json.dumps(message, indent=2))

        self.deferred = False
        self.message = message
        self.context = headers.get("Co3ContextToken")
        self.action_id = message.get("action_id")
        self.object_type = message.get("object_type")

        self.timestamp = None
        ts = headers.get("timestamp")
        if ts is not None:
            self.timestamp = datetime.datetime.utcfromtimestamp(float(ts)/1000)

        if source is None:
            # fallback
            self.displayname = "Unknown"
        elif isinstance(source, str):
            # just for testing
            self.displayname = source
        else:
            assert isinstance(source, Actions)
            self.displayname = source.action_name(self.action_id)

        # The name of this event (=the function that subscribers implement)
        # is determined from the name of the action.
        # In future, this should be the action's "programmatic name",
        # but for now it's the downcased displayname with underscores.
        self.name = re.sub(r'\W+', '_', self.displayname.strip().lower())

        # Fire a {name}_success event when this event is successfully processed
        self.success = True

    def __repr__(self):
        "x.__repr__() <==> repr(x)"
        if len(self.channels) > 1:
            channels = repr(self.channels)
        elif len(self.channels) == 1:
            channels = str(self.channels[0])
        else:
            channels = ""
        return "<%s[%s] (%s) %s>" % (self.name, channels, self.action_id, self.timestamp)

    def __getattr__(self, name):
        """Message attributes are made accessible as properties
           ("incident", "task", "note", "milestone". "task", "artifact";
           and "properties" for the action fields on manual actions)
        """
        if name == "message":
            raise AttributeError()
        try:
            return self.message[name]
        except KeyError:
            raise AttributeError()

    def hdr(self):
        """Get the headers (dict)"""
        return self.kwargs["headers"]

    def msg(self):
        """Get the message (dict)"""
        return self.kwargs["message"]

    def defer(self, component, delay=None):
        """Defer this message for handling later"""
        if self.deferred:
            # This message was already deferred.  You should just handle it.
            # (Mark it as no longer deferred, so that it will ack now)
            self.deferred = False
            return False
        # Fire me again after a dela
        if delay is None:
            delay = 0.5 + random.random()
        self.deferred = True
        LOG.debug("Deferring %s (%s)", self, self.hdr().get("message-id"))
        Timer(delay, self).register(component)
        return True


class Actions(ResilientComponent):
    """Component that subscribes to Resilient Action Module queues and fires message events"""

    # Whenever a component in the circuit is registered to a channel name "actions.xxxx",
    # this component will subscribe to the corresponding Action Module queue (xxxx)
    # and then fire events for each message that arrives from the queue.
    # After the message is handled, or fails, it acks the message and updates the action status.

    def __init__(self, opts):
        super(Actions, self).__init__(opts)
        self.listeners = dict()

        # Create a worker pool, for components that choose to use it
        # The default pool uses 10 threads (not processes).
        Worker(process=False, workers=10).register(self)

        # Read the action definitions, into a dict indexed by id
        # we'll refer to them later when dispatching
        rest_client = self.rest_client()
        self.org_id = rest_client.org_id
        list_action_defs = rest_client.get("/actions")["entities"]
        self.action_defs = dict((int(action["id"]), action) for action in list_action_defs)

        # Set up a STOMP connection to the Resilient action services
        host_port = (opts["host"], opts["stomp_port"])
        self.conn = stomp.Connection(host_and_ports=[(host_port)],
                                     heartbeats=(STOMP_CLIENT_HEARTBEAT, STOMP_SERVER_HEARTBEAT),
                                     timeout=STOMP_TIMEOUT,
                                     keepalive=True,
                                     try_loopback_connect=False)

        # Give the STOMP library our TLS/SSL configuration.
        validator = validate_cert
        cert_file = opts.get("cafile")
        if cert_file is None:
            validator = None
        self.conn.set_ssl(for_hosts=[host_port],
                          ca_certs=cert_file,
                          ssl_version=ssl.PROTOCOL_TLSv1,
                          cert_validator=validator)

        # Other special options
        self.ignore_message_failure = opts["resilient"].get("ignore_message_failure") == "1"

        class StompListener(object):
            """A shim for the STOMP callback"""

            def __init__(self, component):
                self.component = component

            def on_error(self, headers, message):
                """STOMP produced an error."""
                self.component.on_stomp_error(headers, message)

            def on_connecting(self, host_and_port):
                pass

            def on_connected(self, headers, message):
                """Client has connected to the STOMP server"""
                self.component.on_stomp_connected(headers, message)

            def on_disconnected(self):
                """Client has disconnected from the STOMP server"""
                self.component.on_stomp_disconnected()

            def on_message(self, headers, message):
                """STOMP produced a message."""
                self.component.on_stomp_message(headers, message)

            def on_heartbeat(self):
                """STOMP heartbeat"""
                pass

            def on_heartbeat_timeout(self):
                """STOMP heartbeat timed out"""
                self.component.on_heartbeat_timeout()

        # When queued events happen, the listener shim will handle them
        self.conn.set_listener('', StompListener(self))

    # Public Utility methods

    def action_name(self, action_id):
        """Get the name of an action, from its id"""
        if action_id is None:
            LOG.warn("Action: None")
            return ""
        try:
            defn = self.action_defs[action_id]
        except KeyError:
            LOG.warn("Action %s is unknown.", action_id)
            # Refresh the list of action definitions
            list_action_defs = self.rest_client().get("/actions")["entities"]
            self.action_defs = dict((int(action["id"]), action) for action in list_action_defs)
            try:
                defn = self.action_defs[action_id]
            except KeyError:
                LOG.exception("Action %s is not defined.", action_id)
                raise

        if defn:
            return defn["name"]

    # STOMP callbacks

    def on_stomp_connected(self, headers, message):
        """Client has connected to the STOMP server"""
        LOG.info("STOMP connected")
        for queue_name in self.listeners:
            self._subscribe(queue_name)

    def on_stomp_disconnected(self):
        """Client has disconnected from the STOMP server"""
        LOG.info("STOMP disconnected!")
        # Set a timer to automatically reconnect
        Timer(5, Event.create("reconnect")).register(self)

    def on_heartbeat_timeout(self):
        """Heartbeat timed out from the STOMP server"""
        LOG.info("STOMP heartbeat timeout!")
        # Set a timer to automatically reconnect
        Timer(5, Event.create("reconnect")).register(self)

    def on_stomp_error(self, headers, message):
        """STOMP produced an error."""
        LOG.error('STOMP listener: Error:\n%s', message)
        # Just raise the event for anyone listening
        self.fire(Event("exception", "Actions", headers.get("message"), message))

    def on_stomp_message(self, headers, message):
        """STOMP produced a message."""
        # Find the queue name from the subscription id (stomp_listener_xxx)
        subscription = headers["subscription"]
        LOG.debug('STOMP listener: message for %s', subscription)
        queue_name = subscription.partition("-")[2]
        channel = "actions." + queue_name

        try:
            # Expect the message payload to always be JSON
            message = json.loads(message)
            # Construct a Circuits event with the message, and fire it on the channel
            event = ActionMessage(self, headers=headers, message=message)
            LOG.info(event)
            self.fire(event, channel)
        except Exception as exc:
            LOG.exception(exc)
            # Normally the event won't be ack'd.  Just report it and carry on.
            if self.ignore_message_failure:
                # Construct and fire anyway, which will ack the message
                LOG.warn("This message failure will be ignored...")
                event = ActionMessage(self, headers=headers, message=None)
                self.fire(event, channel)

    # Circuits event handlers

    @handler("idle_reset")
    def idle_reset(self, event):
        LOG.debug("Idle reset")
        reset_resilient_client()

    @handler("registered")
    def registered(self, event, component, parent):
        """A component has registered.  Subscribe to its message queue(s)."""
        for channel in event.channels:
            if not channel.startswith("actions."):
                continue
            LOG.info("Component %s registered to %s", str(component), channel)
            queue_name = channel.partition(".")[2]
            if queue_name in self.listeners:
                comps = set([component])
                comps.update(self.listeners[queue_name])
                self.listeners[queue_name] = comps
            else:
                self.listeners[queue_name] = set([component])
                # Actually subscribe the STOMP connection
                self._subscribe(queue_name)
            LOG.debug("Listeners: %s", self.listeners)

    @handler("unregistered")
    def unregistered(self, event, component, parent):
        """A component has unregistered.  Unsubscribe its message queue(s)."""
        for channel in event.channels:
            if not channel.startswith("actions."):
                continue
            LOG.info("Component %s unregistered from %s", str(component), channel)
            queue_name = channel.partition(".")[2]
            if queue_name not in self.listeners:
                LOG.error("Channel %s was not subscribed", queue_name)
                continue
            comps = self.listeners[queue_name]
            if component not in comps:
                LOG.error("Component %s was not subscribed", component)
                continue
            comps.remove(component)
            if self.conn.is_connected() and not comps:
                # All components have unsubscribed this destination; stop listening
                self._unsubscribe(queue_name)
            self.listeners[queue_name] = comps
            LOG.debug("Listeners: %s", self.listeners)

    def _subscribe(self, queue_name):
        """Actually subscribe the STOMP queue.  Note: this use client-ack, not auto-ack"""
        if self.conn.is_connected() and self.listeners[queue_name]:
            LOG.info("Subscribe to message destination '%s'", queue_name)
            self.conn.subscribe(id='stomp-{0}'.format(queue_name),
                                destination="actions.{0}.{1}".format(self.org_id, queue_name),
                                ack='client-individual')

    def _unsubscribe(self, queue_name):
        """Unsubscribe the STOMP queue"""
<<<<<<< HEAD
        if self.conn.is_connected() and self.listeners[queue_name]:
            LOG.info("Unsubscribe from message destination '%s'", queue_name)
            self.conn.unsubscribe(id='stomp-{}'.format(queue_name),
                                  destination="actions.{0}.{1}".format(self.org_id, queue_name))
=======
        try:
            if self.conn.is_connected() and self.listeners[queue_name]:
                LOG.info("Unsubscribe from message destination '%s'", queue_name)
                self.conn.unsubscribe(id='stomp-{0}'.format(queue_name),
                                      destination="actions.{0}.{1}".format(self.org_id, queue_name))
        except:
            pass
>>>>>>> f7bb0f9e

    @handler("started")
    def started(self, event, component):
        """Started Event Handler"""
        LOG.debug("Started")
        self.reconnect()

    @handler("stopped")
    def stopped(self, event, component):
        """Started Event Handler"""
        LOG.debug("Stopped")
        if self.conn.is_connected():
            for queue_name in self.listeners:
                self._unsubscribe(queue_name)
            self.conn.disconnect()

    @handler("reconnect")
    def reconnect(self):
        """Try (re)connect to the STOMP server"""
        if self.conn.is_connected():
            LOG.error("STOMP reconnect when already connected")
        elif self.opts["resilient"].get("stomp") == "0":
            LOG.info("STOMP connection is not enabled")
        else:
            LOG.info("STOMP attempting to connect")
            try:
                self.conn.start()
                self.conn.connect(login=self.opts["email"], passcode=self.opts["password"])
            except ConnectFailedException:
                # Try again later
                Timer(5, Event.create("reconnect")).register(self)

    @handler("exception")
    def exception(self, etype, value, traceback, handler=None, fevent=None):
        """Report an exception thrown during handling of an action event"""
        LOG.error("%s (%s): %s", repr(fevent), repr(etype), repr(value))
        if fevent and isinstance(fevent, ActionMessage):
            fevent.stop()  # Stop further event processing
            message = str(value or "Processing failed")
            LOG.warn(message)
            status = 1
            headers = fevent.hdr()
            # Ack the message
            message_id = headers['message-id']
            subscription = headers["subscription"]
            LOG.debug("Ack %s", message_id)
            self.conn.ack(message_id, subscription, transaction=None)
            # Reply with error status
            reply_to = headers['reply-to']
            correlation_id = headers['correlation-id']
            reply_message = json.dumps({"message_type": status, "message": message, "complete": True})
            self.conn.send(reply_to, reply_message, headers={'correlation-id': correlation_id})

    @handler()
    def _on_event(self, event, *args, **kwargs):
        """Report the successful handling of an action event"""
        if isinstance(event.parent, ActionMessage) and event.name.endswith("_success"):
            fevent = event.parent
            if fevent.deferred:
                LOG.debug("Not acking deferred message %s", str(fevent))
            else:
                value = event.parent.value
                LOG.debug("success! %s, %s", str(value), str(fevent))
                fevent.stop()  # Stop further event processing
                message = str(value or "Processing complete")
                LOG.debug("Message: %s", message)
                status = 0
                headers = fevent.hdr()
                # Ack the message
                message_id = headers['message-id']
                subscription = headers["subscription"]
                LOG.debug("Ack %s", message_id)
                self.conn.ack(message_id, subscription, transaction=None)
                # Reply with success status
                reply_to = headers['reply-to']
                correlation_id = headers['correlation-id']
                reply_message = json.dumps({"message_type": status, "message": message, "complete": True})
                self.conn.send(reply_to, reply_message, headers={'correlation-id': correlation_id})<|MERGE_RESOLUTION|>--- conflicted
+++ resolved
@@ -543,12 +543,6 @@
 
     def _unsubscribe(self, queue_name):
         """Unsubscribe the STOMP queue"""
-<<<<<<< HEAD
-        if self.conn.is_connected() and self.listeners[queue_name]:
-            LOG.info("Unsubscribe from message destination '%s'", queue_name)
-            self.conn.unsubscribe(id='stomp-{}'.format(queue_name),
-                                  destination="actions.{0}.{1}".format(self.org_id, queue_name))
-=======
         try:
             if self.conn.is_connected() and self.listeners[queue_name]:
                 LOG.info("Unsubscribe from message destination '%s'", queue_name)
@@ -556,7 +550,6 @@
                                       destination="actions.{0}.{1}".format(self.org_id, queue_name))
         except:
             pass
->>>>>>> f7bb0f9e
 
     @handler("started")
     def started(self, event, component):
