--- conflicted
+++ resolved
@@ -1,9 +1,6 @@
-<<<<<<< HEAD
-=======
 #!/usr/bin/env python
 # -*- coding: utf-8 -*-
 
->>>>>>> c04e540a
 """Argument parse helper, for values stored in keyring or file"""
 
 import co3
