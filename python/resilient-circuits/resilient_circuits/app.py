--- conflicted
+++ resolved
@@ -47,13 +47,8 @@
     def __init__(self):
         super(AppArgumentParser, self).__init__(config_file=APP_CONFIG_FILE)
         default_stomp_port = self.getopt("resilient", "stomp_port") or self.DEFAULT_STOMP_PORT
-<<<<<<< HEAD
-        default_components_dir = self.getopt("resilient",
-                                             "componentsdir") or self.DEFAULT_COMPONENTS_DIR
-=======
         default_components_dir = self.getopt("resilient", "componentsdir") or self.DEFAULT_COMPONENTS_DIR
         default_noload = self.getopt("resilient", "noload") or ""
->>>>>>> 53dd38b4
         default_log_dir = self.getopt("resilient", "logdir") or self.DEFAULT_LOG_DIR
         default_log_level = self.getopt("resilient", "loglevel") or self.DEFAULT_LOG_LEVEL
         default_log_file = self.getopt("resilient", "logfile") or self.DEFAULT_LOG_FILE
@@ -260,18 +255,10 @@
 
     except filelock.Timeout:
         # file is probably already locked
-<<<<<<< HEAD
-        errmsg = ("Failed to acquire lock on {0} - you may have another "
-                  "instance of Resilient Circuits running")
-        print(errmsg.format(APP_LOCK_FILE))
-    except ValueError:
-        LOG.exception("ValueError Raised. Application not running.")
-=======
         print("Failed to acquire lock on {0} - you may have another instance of Resilient Circuits running".format(os.path.abspath(APP_LOCK_FILE)))
     except OSError as exc:
         # Some other problem accessing the lockfile
         print("Unable to lock {0}: {1}".format(os.path.abspath(APP_LOCK_FILE), exc))
->>>>>>> 53dd38b4
     # finally:
     #    LOG.info("App finished.")
 
