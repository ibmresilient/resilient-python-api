--- conflicted
+++ resolved
@@ -59,10 +59,6 @@
         'requests>=2.6.0',
         'circuits',
         'pytz',
-<<<<<<< HEAD
-        'keyring==5.4',
-=======
->>>>>>> f7bb0f9e
         'jinja2',
         'filelock>=2.0.5'
     ],
