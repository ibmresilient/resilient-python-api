--- conflicted
+++ resolved
@@ -116,15 +116,12 @@
         self.add_argument("--cafile",
                           default=default_cafile,
                           help="The name of a file that contains trusted certificates.")
-<<<<<<< HEAD
-=======
 
         self.add_argument("--cache-ttl",
                           default=default_cache_ttl or 240,
                           type=int,
                           help="TTL for API responses when using co3.cached_get")
 
->>>>>>> a8f91956
 
     def parse_args(self, args=None, namespace=None):
         args = super(ArgumentParser, self).parse_args(args, namespace)
