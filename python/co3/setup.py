#!/usr/bin/env python
# -*- coding: utf-8 -*-

""" Setup for co3 module """

from __future__ import print_function
import io
import os
import sys
from setuptools import setup, find_packages
from setuptools.command.test import test as TestCommand
from pkg_resources import resource_string

here = os.path.abspath(os.path.dirname(__file__))

major_minor_version = "28.0"

def read(*filenames, **kwargs):
    encoding = kwargs.get('encoding', 'utf-8')
    sep = kwargs.get('sep', '\n')
    buf = []
    for filename in filenames:
        with io.open(filename, encoding=encoding) as f:
            buf.append(f.read())
    return sep.join(buf)

<<<<<<< HEAD
# Write the co3/version.py file to contain the calculated version number.
bldno = os.getenv("BUILD_NUMBER")

if not bldno:
  raise Exception("BUILD_NUMBER environment variable not specified")

version = "{}.{}".format(major_minor_version, bldno)

with open("co3/version.py", "w") as vf:
  vf.write("resilient_version_number = '{}'".format(version))
=======
# Pull the version number from the version.txt file.
#
def read_version_number():
    path = os.path.join(os.path.dirname(__file__), "co3", "version.txt")
    with open(path) as f:
        ver = f.read()
    return ver.strip()

version = read_version_number()
>>>>>>> 51cd15fc

long_description = read('README')


class PyTest(TestCommand):
    user_options = [('configfile=', 'c', "Resilient Config File for co3argparse"),
                    ('co3args=', 'a', "Resilient Optional Args for co3argparse"),
                    ('pytestargs=', 'p', "Pytest Optional Args")]

    def initialize_options(self):
        TestCommand.initialize_options(self)
        self.configfile = ""
        self.co3args = ""
        self.pytestargs = ""
        self.test_suite = True
        self.test_args = []

    def finalize_options(self):
        import shlex
        TestCommand.finalize_options(self)
        if self.configfile:
            self.test_args += ["--config-file=%s" % self.configfile]
        if self.co3args:
            self.test_args += ["--co3args=%s" % self.co3args]
        if self.pytestargs:
            self.test_args += shlex.split(self.pytestargs)

    def run_tests(self):
        # import here, because outside the eggs aren't loaded
        print("Running Tests with args: %s" % self.test_args)
        import pytest
        errno = pytest.main(args=self.test_args)
        sys.exit(errno)


setup(
    name='co3',
    version=version,
    url='https://www.resilientsystems.com/',
    license='IBM Resilient License',

    author='IBM Resilient',
    install_requires=[
        'argparse',
        'stomp.py>=4.0.12',
        'requests>=2.6.0',
        'requests-toolbelt>=0.6.0',
        'requests-mock>=1.2.0',
        'six',
        'cachetools'
    ],
    extras_require={
        ':python_version < "3.2"': [
            'configparser'
        ]
    },
    tests_require=["pytest", ],
    cmdclass={"test": PyTest},
    author_email='support@resilientsystems.com',
    description='Resilient API',
    long_description=long_description,
    packages=find_packages(), # packages=['co3'],
    include_package_data=True,
    platforms='any',
    classifiers=[
        'Programming Language :: Python',
    ],
    entry_points={
        'console_scripts': ['finfo = co3.bin.finfo:main',
                            'gadget = co3.bin.gadget:main']
    }
)<|MERGE_RESOLUTION|>--- conflicted
+++ resolved
@@ -24,19 +24,6 @@
             buf.append(f.read())
     return sep.join(buf)
 
-<<<<<<< HEAD
-# Write the co3/version.py file to contain the calculated version number.
-bldno = os.getenv("BUILD_NUMBER")
-
-if not bldno:
-  raise Exception("BUILD_NUMBER environment variable not specified")
-
-version = "{}.{}".format(major_minor_version, bldno)
-
-with open("co3/version.py", "w") as vf:
-  vf.write("resilient_version_number = '{}'".format(version))
-=======
-# Pull the version number from the version.txt file.
 #
 def read_version_number():
     path = os.path.join(os.path.dirname(__file__), "co3", "version.txt")
@@ -45,7 +32,6 @@
     return ver.strip()
 
 version = read_version_number()
->>>>>>> 51cd15fc
 
 long_description = read('README')
 
