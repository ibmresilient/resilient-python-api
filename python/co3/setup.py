--- conflicted
+++ resolved
@@ -1,3 +1,6 @@
+#!/usr/bin/env python
+# -*- coding: utf-8 -*-
+
 from __future__ import print_function
 import io
 import os
@@ -50,11 +53,7 @@
 
 setup(
     name='co3',
-<<<<<<< HEAD
     version="27.1.0",  # __version__ in __init__.py
-=======
-    version="27.0.1",  # __version__ in __init__.py
->>>>>>> b620c7cf
     url='https://www.resilientsystems.com/',
 
     license='IBM Resilient License',
@@ -74,7 +73,7 @@
         ]
     },
     tests_require=["pytest",],
-    cmdclass = {"test" : PyTest},
+    cmdclass={"test" : PyTest},
     author_email='support@resilientsystems.com',
     description='Resilient API',
     long_description=long_description,
