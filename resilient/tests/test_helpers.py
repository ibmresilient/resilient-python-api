#!/usr/bin/env python
# -*- coding: utf-8 -*-
# (c) Copyright IBM Corp. 2010, 2021. All Rights Reserved.

import os
import sys

import pytest
from resilient import constants, helpers


def test_str_to_bool():
    assert helpers.str_to_bool("True") is True
    assert helpers.str_to_bool("true") is True
    assert helpers.str_to_bool("1") is True
    assert helpers.str_to_bool("YeS") is True
    assert helpers.str_to_bool("ON") is True
    assert helpers.str_to_bool("2") is False
    assert helpers.str_to_bool(1) is True
    assert helpers.str_to_bool(0) is False
    assert helpers.str_to_bool("0") is False
    assert helpers.str_to_bool(None) is False


def test_is_env_proxies_set(fx_add_proxy_env_var):
    assert helpers.is_env_proxies_set() is True


def test_is_env_proxies_not_set():
    assert helpers.is_env_proxies_set() is False


def test_unquote_str():
    assert helpers.unquote_str("""%C2%B1%21%40%23%24%25%5E%26%2A%28%29_%2B""") == """±!@#$%^&*()_+"""
    assert helpers.unquote_str("""mockusername""") == """mockusername"""
    assert helpers.unquote_str("""mockpw1234567890%21%40%23%24%25%5E%26%2A%28%29-%2B_%3D%5B%5D%7B%3B%27%5C%7D%3A%22%7C/.%2C%3C%3E%3F%60%7E""") == """mockpw1234567890!@#$%^&*()-+_=[]{;'\}:"|/.,<>?`~"""
    assert helpers.unquote_str("") == ""
    assert helpers.unquote_str(None) == ""


def test_get_and_parse_proxy_env_var_not_set():
    assert helpers.get_and_parse_proxy_env_var() == {}


def test_get_and_parse_proxy_env_var(fx_add_proxy_env_var):
    proxy_details = helpers.get_and_parse_proxy_env_var()
    assert proxy_details["scheme"] == "http"
    assert proxy_details["hostname"] == "192.168.0.5"
    assert proxy_details["port"] == 3128
    assert proxy_details["username"] == ""
    assert proxy_details["password"] == ""


def test_get_and_parse_proxy_env_var_with_user(fx_add_proxy_env_var_with_user):
    proxy_details = helpers.get_and_parse_proxy_env_var()
    assert proxy_details["scheme"] == "http"
    assert proxy_details["hostname"] == "192.168.0.5"
    assert proxy_details["port"] == 3128
    assert proxy_details["username"] == "mockusername"
    assert proxy_details["password"] == """mockpw1234567890!@@@@#$%^&*()-+_=[]{;\'\\}:"/|,<>?`~"""


def test_is_in_no_proxy(fx_add_proxy_env_var):
    assert helpers.is_in_no_proxy("subdomain.example.com") is True
    assert helpers.is_in_no_proxy("192.168.1.5") is True
    assert helpers.is_in_no_proxy("domain.not.in.com") is False
    assert helpers.is_in_no_proxy("") is False
    assert helpers.is_in_no_proxy(None) is False


def test_no_proxy_is_not_set():
    assert helpers.is_in_no_proxy("subdomain.example.com") is False
    assert helpers.is_in_no_proxy("192.168.1.5") is False
    assert helpers.is_in_no_proxy("domain.not.in.com") is False
    assert helpers.is_in_no_proxy("") is False
    assert helpers.is_in_no_proxy(None) is False


<<<<<<< HEAD
def test_remove_tag():

    mock_res_obj = {
        "tags": [{"tag_handle": "fn_tag_test", "value": None}],
        "functions": [
            {"export_key": "fn_tag_test_function", "tags": [{'tag_handle': 'fn_tag_test', 'value': None}]}
        ],
        "workflows": {
            "nested_2": [{"export_key": "fn_tag_test_function", "tags": [{'tag_handle': 'fn_tag_test', 'value': None}]}]
        }
    }

    new_res_obj = helpers.remove_tag(mock_res_obj)

    assert new_res_obj.get("tags") == []
    assert new_res_obj.get("functions", [])[0].get("tags") == []
    assert new_res_obj.get("workflows", []).get("nested_2")[0].get("tags") == []
=======
def test_is_running_in_app_host(fx_reset_environmental_variables):
    os.environ[constants.ENV_VAR_APP_HOST_CONTAINER] = "1"
    assert helpers.is_running_in_app_host() is True


def test_is_not_running_in_app_host(caplog):
    assert helpers.is_running_in_app_host() is False
    assert "WARNING: Not running in an App Host environment" in caplog.text


@pytest.mark.skipif(sys.version_info < constants.MIN_SUPPORTED_PY3_VERSION, reason="requires python3.6 or higher")
def test_protected_secret_exists(fx_write_protected_secrets, fx_reset_environmental_variables):
    path_secrets_dir = fx_write_protected_secrets
    path_jwk_file = os.path.join(path_secrets_dir, ".jwk", "key.jwk")
    os.environ[constants.ENV_VAR_APP_HOST_CONTAINER] = "1"

    assert helpers.protected_secret_exists("API_KEY", path_secrets_dir, path_jwk_file) is True
    assert helpers.protected_secret_exists("API_KEY", "invalid_path", path_jwk_file) is False
    assert helpers.protected_secret_exists("INVALID_SECRET_NAME", path_secrets_dir, path_jwk_file) is False
    assert helpers.protected_secret_exists("API_KEY", path_secrets_dir, "invalid_path") is False


@pytest.mark.skipif(sys.version_info >= constants.MIN_SUPPORTED_PY3_VERSION, reason="only run this test in Python 2.7")
def test_protected_secret_exists_unsupported_python_version(caplog):

    assert helpers.protected_secret_exists("API_KEY", "mock_path", "mock_path") is False
    assert "WARNING: Protected secrets are only Python >= 3 supported" in caplog.text


@pytest.mark.skipif(sys.version_info < constants.MIN_SUPPORTED_PY3_VERSION, reason="requires python3.6 or higher")
def test_protected_secret_exists_env_var_not_set(fx_write_protected_secrets):
    path_secrets_dir = fx_write_protected_secrets
    path_jwk_file = os.path.join(path_secrets_dir, ".jwk", "key.jwk")

    assert helpers.protected_secret_exists("API_KEY", path_secrets_dir, path_jwk_file) is False


@pytest.mark.skipif(sys.version_info < constants.MIN_SUPPORTED_PY3_VERSION, reason="requires python3.6 or higher")
def test_get_protected_secret(fx_write_protected_secrets, caplog):
    path_secrets_dir = fx_write_protected_secrets
    path_jwk_file = os.path.join(path_secrets_dir, ".jwk", "key.jwk")

    assert helpers.get_protected_secret("API_KEY", path_secrets_dir, path_jwk_file) == "JbkOxTInUg1aIRGxXI8zOG1A25opU39lDKP1_0rfeVQ"


@pytest.mark.skipif(sys.version_info < constants.MIN_SUPPORTED_PY3_VERSION, reason="requires python3.6 or higher")
def test_get_protected_secret_empty_file(fx_write_protected_secrets, caplog):
    path_secrets_dir = fx_write_protected_secrets
    path_jwk_file = os.path.join(path_secrets_dir, ".jwk", "key.jwk")

    assert helpers.get_protected_secret("EMPTY", path_secrets_dir, path_jwk_file) is None
    assert "ERROR: File for protected secret 'EMPTY' is empty or corrupt" in caplog.text


@pytest.mark.skipif(sys.version_info < constants.MIN_SUPPORTED_PY3_VERSION, reason="requires python3.6 or higher")
def test_get_protected_secret_wrong_key(fx_write_protected_secrets, caplog):
    path_secrets_dir = fx_write_protected_secrets
    path_jwk_file = os.path.join(path_secrets_dir, ".jwk", "key_unused.jwk")

    assert helpers.get_protected_secret("API_KEY", path_secrets_dir, path_jwk_file) is None
    assert "ERROR: Invalid key used to decrypt the protected secret 'API_KEY'." in caplog.text


@pytest.mark.skipif(sys.version_info >= constants.MIN_SUPPORTED_PY3_VERSION, reason="only run this test in Python 2.7")
def test_get_protected_secret_unsupported_python_version(caplog):

    assert helpers.get_protected_secret("API_KEY", "mock_path", "mock_path") is None
    assert "WARNING: Protected secrets are only Python >= 3 supported" in caplog.text


@pytest.mark.skipif(sys.version_info < constants.MIN_SUPPORTED_PY3_VERSION, reason="requires python3.6 or higher")
def test_get_jwk(fx_write_protected_secrets):
    path_secrets_dir = fx_write_protected_secrets
    path_jwk_file = os.path.join(path_secrets_dir, ".jwk", "key.jwk")

    assert helpers.get_jwk(path_jwk_file) == "AAAAAAAAAAAAAAAAAAAAAAAAAAAAAAAA"


@pytest.mark.skipif(sys.version_info < constants.MIN_SUPPORTED_PY3_VERSION, reason="requires python3.6 or higher")
def test_get_jwk_no_key(fx_write_protected_secrets, caplog):
    path_secrets_dir = fx_write_protected_secrets
    path_jwk_file = os.path.join(path_secrets_dir, "EMPTY")

    assert helpers.get_jwk(path_jwk_file) is None
    assert "JWK JSON file at '{0}' is corrupt or does not in include the required 'k' attribute.".format(path_jwk_file) in caplog.text


@pytest.mark.skipif(sys.version_info < constants.MIN_SUPPORTED_PY3_VERSION, reason="requires python3.6 or higher")
def test_get_jwk_invalid_file_path(fx_write_protected_secrets, caplog):
    assert helpers.get_jwk("invalid_path") is None
    assert "WARNING: Could not find JWK at 'invalid_path' or you do not have the correct permissions." in caplog.text


def test_get_config_from_env(fx_reset_environmental_variables):
    os.environ[constants.ENV_VAR_APP_HOST_CONTAINER] = "1"
    assert helpers.get_config_from_env(constants.ENV_VAR_APP_HOST_CONTAINER) == "1"
    assert helpers.get_config_from_env("invalid_env_var") is None
>>>>>>> 3f7e3ca3
<|MERGE_RESOLUTION|>--- conflicted
+++ resolved
@@ -76,7 +76,6 @@
     assert helpers.is_in_no_proxy(None) is False
 
 
-<<<<<<< HEAD
 def test_remove_tag():
 
     mock_res_obj = {
@@ -94,7 +93,8 @@
     assert new_res_obj.get("tags") == []
     assert new_res_obj.get("functions", [])[0].get("tags") == []
     assert new_res_obj.get("workflows", []).get("nested_2")[0].get("tags") == []
-=======
+
+
 def test_is_running_in_app_host(fx_reset_environmental_variables):
     os.environ[constants.ENV_VAR_APP_HOST_CONTAINER] = "1"
     assert helpers.is_running_in_app_host() is True
@@ -191,5 +191,4 @@
 def test_get_config_from_env(fx_reset_environmental_variables):
     os.environ[constants.ENV_VAR_APP_HOST_CONTAINER] = "1"
     assert helpers.get_config_from_env(constants.ENV_VAR_APP_HOST_CONTAINER) == "1"
-    assert helpers.get_config_from_env("invalid_env_var") is None
->>>>>>> 3f7e3ca3
+    assert helpers.get_config_from_env("invalid_env_var") is None