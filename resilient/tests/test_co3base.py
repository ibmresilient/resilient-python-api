--- conflicted
+++ resolved
@@ -330,7 +330,6 @@
     assert r.get("result") == "attached"
 
 
-<<<<<<< HEAD
 def test_put_with_headers(fx_base_client):
     def headers_callback(request, context):
         context.status_code = 200
@@ -495,7 +494,8 @@
     )
 
     assert json.loads(r['content']) == test_content
-=======
+
+    
 def test_post_attachment_bytes_handle_retry(fx_base_client, caplog):
 
     incident_id = 1001
@@ -563,5 +563,4 @@
     with pytest.raises(BasicHTTPException, match=r"Response Code: 300"):
         base_client.delete("/incidents/1001")
 
-    assert "retrying in 1 seconds" in caplog.text
->>>>>>> 34a44469
+    assert "retrying in 1 seconds" in caplog.text