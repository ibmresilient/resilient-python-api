--- conflicted
+++ resolved
@@ -494,9 +494,6 @@
 
         return json.loads(response.text)
 
-<<<<<<< HEAD
-    def get_content(self, uri, co3_context_token=None, timeout=None, skip_exceptions=[]):
-=======
     def get_const(self, co3_context_token=None, timeout=None):
         """
         Get the ``ConstREST`` endpoint.
@@ -526,8 +523,7 @@
         BasicHTTPException.raise_if_error(response)
         return response.json()
 
-    def get_content(self, uri, co3_context_token=None, timeout=None):
->>>>>>> 496a40eb
+    def get_content(self, uri, co3_context_token=None, timeout=None, skip_exceptions=[]):
         """Gets the specified URI.  Note that this URI is relative to <base_url>/rest/orgs/<org_id>.  So
         for example, if you specify a uri of /incidents, the actual URL would be something like this:
 
