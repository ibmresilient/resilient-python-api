--- conflicted
+++ resolved
@@ -479,7 +479,7 @@
           BasicHTTPException - if an HTTP exception occurs.
         """
         url = u"{0}/rest/orgs/{1}{2}".format(self.base_url, self.org_id, ensure_unicode(uri))
-<<<<<<< HEAD
+
         # payloads which aren't convertable to json are passed asis
         payload_json = json.dumps(payload) if isinstance(payload, (list, dict)) else payload
         response = self._execute_request(self.session.post,
@@ -496,32 +496,6 @@
             return json.loads(response.text)
         except json.decoder.JSONDecodeError:
             return response.content
-=======
-        payload_json = json.dumps(payload)
-
-        # Wrap _execute_request and its related raise_if_error call in
-        # inner function so we can add retry logic with dynamic parameters to it
-        def __post():
-            r = self._execute_request(self.session.post,
-                                      url,
-                                      data=payload_json,
-                                      proxies=self.proxies,
-                                      cookies=self.cookies,
-                                      headers=self.make_headers(co3_context_token),
-                                      verify=self.verify,
-                                      timeout=timeout,
-                                      cert=self.cert)
-            BasicHTTPException.raise_if_error(r)
-            return r
-
-        response = retry_call(__post,
-                              exceptions=(BasicHTTPException, ConnectionError),
-                              tries=self.request_max_retries,
-                              delay=self.request_retry_delay,
-                              backoff=self.request_retry_backoff)
-
-        return json.loads(response.text)
->>>>>>> 34a44469
 
     def post_attachment(self, uri, filepath,
                         filename=None,
