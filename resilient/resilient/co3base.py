--- conflicted
+++ resolved
@@ -462,7 +462,8 @@
                                                  cookies=self.cookies,
                                                  headers=headers,
                                                  verify=self.verify,
-                                                 timeout=timeout)
+                                                 timeout=timeout,
+                                                 cert=self.cert)
                 BasicHTTPException.raise_if_error(response)
                 return json.loads(response.text)
 
@@ -480,32 +481,14 @@
                                              cookies=self.cookies,
                                              headers=headers,
                                              verify=self.verify,
-                                             timeout=timeout)
+                                             timeout=timeout,
+                                             cert=self.cert)
             BasicHTTPException.raise_if_error(response)
             return json.loads(response.text)
 
         else:
             raise ValueError("Either filepath or bytes_handle are required")
 
-<<<<<<< HEAD
-        multipart_data.update(data or {})
-        encoder = MultipartEncoder(fields=multipart_data)
-        headers = self.make_headers(co3_context_token,
-                                    additional_headers={'content-type': encoder.content_type})
-        response = self._execute_request(self.session.post,
-                                            url,
-                                            data=encoder,
-                                            proxies=self.proxies,
-                                            cookies=self.cookies,
-                                            headers=headers,
-                                            verify=self.verify,
-                                            timeout=timeout,
-                                            cert=self.cert)
-        BasicHTTPException.raise_if_error(response)
-        return json.loads(response.text)
-
-=======
->>>>>>> 6dee7c9a
     def post_artifact_file(self, uri, artifact_type, artifact_filepath,
                           description=None,
                           value=None,
