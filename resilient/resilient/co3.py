--- conflicted
+++ resolved
@@ -698,12 +698,8 @@
         :type co3_context_token: str
         :param timeout: Optional timeout (seconds).
         :type timeout: int
-<<<<<<< HEAD
-        :param headers: optional headers to include
-=======
         :param headers: key/value pairs for additional headers. ex: {"handle_format": "names"}
         :type headers: dict | None
->>>>>>> 86b13751
         :return: List of results, as an array of ``SearchExResultDTO``
         :rtype: list
         :raises SimpleHTTPException: if an HTTP exception occurs.
