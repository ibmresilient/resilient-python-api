--- conflicted
+++ resolved
@@ -138,11 +138,8 @@
                           "proxies": proxy,
                           "base_url": url,
                           "verify": verify,
-<<<<<<< HEAD
-                          "certauth": certauth}
-=======
+                          "certauth": certauth,
                           "custom_headers": custom_headers}
->>>>>>> 34399699
     if opts.get("log_http_responses"):
         LOG.warning("Logging all HTTP Responses from Resilient to %s", opts["log_http_responses"])
         simple_client = LoggingSimpleClient
@@ -296,11 +293,7 @@
         or by going to: ``https://<base_url>/docs/rest-api/index.html``
     """
 
-<<<<<<< HEAD
-    def __init__(self, org_name=None, base_url=None, proxies=None, verify=None, cache_ttl=240, certauth=None):
-=======
-    def __init__(self, org_name=None, base_url=None, proxies=None, verify=None, cache_ttl=240, custom_headers=None):
->>>>>>> 34399699
+    def __init__(self, org_name=None, base_url=None, proxies=None, verify=None, cache_ttl=240, certauth=None, custom_headers=None):
         """
         :param org_name: The name of the organization to use.
         :type org_name: str
@@ -315,11 +308,7 @@
         :param custom_headers: A dictionary of any headers you want to send in **every** request
         :type custom_headers: dict
         """
-<<<<<<< HEAD
-        super(SimpleClient, self).__init__(org_name, base_url, proxies, verify, certauth)
-=======
-        super(SimpleClient, self).__init__(org_name, base_url, proxies, verify, custom_headers=custom_headers)
->>>>>>> 34399699
+        super(SimpleClient, self).__init__(org_name, base_url, proxies, verify, certauth, custom_headers=custom_headers)
         self.cache = TTLCache(maxsize=128, ttl=cache_ttl)
 
     def connect(self, email, password, timeout=None):
