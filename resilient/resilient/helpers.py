--- conflicted
+++ resolved
@@ -24,12 +24,7 @@
     # Handle PY 3 specific imports
     from json.decoder import JSONDecodeError
     from urllib.parse import unquote, urlparse
-<<<<<<< HEAD
     from jwcrypto import jwk, jwe
-=======
-
-    from jose import jwe
->>>>>>> 2768a754
 
 
 LOG = logging.getLogger(__name__)
