#!/usr/bin/env python
# -*- coding: utf-8 -*-
# (c) Copyright IBM Corp. 2010, 2021. All Rights Reserved.

"""Common Helper Functions for the resilient library"""

<<<<<<< HEAD
import copy
=======
import io
import json
>>>>>>> 3f7e3ca3
import logging
import os
import shutil
import sys

from resilient import constants

if sys.version_info.major < 3:
    # Handle PY 2 specific imports
    from urllib import unquote

    from urlparse import urlparse
    JSONDecodeError = None  # JSONDecodeError is not available in PY2.7 so we set it to None
else:
    # Handle PY 3 specific imports
<<<<<<< HEAD
    from urllib.parse import unquote, urlparse
=======
    from json.decoder import JSONDecodeError
    from urllib.parse import unquote, urlparse
    from jose import jwe

>>>>>>> 3f7e3ca3

LOG = logging.getLogger(__name__)

CHARS_TO_MASK = [("?", "%3F"), ("#", "%23"), ("/", "%2F")]
MASK = "_*_{0}_*_"


def str_to_bool(value):
    """
    Convert value to either a ``True`` or ``False`` boolean

    Returns ``False`` if ``value`` is anything
    other than: ``'1', 'true', 'yes' or 'on'``

    :param value: the value to convert
    :type value: str
    :return: ``True`` or ``False``
    :rtype: bool
    """
    value = str(value).lower()
    return value in ('1', 'true', 'yes', 'on')


def mask_special_chars(s):
    """
    For any chars in CHARS_TO_MASK found in s
    replace them with their mask: _*_<URL Encoding minus the %>_*_

    Example:
    ```
    s = 'http://mockusername:mockpw%23%24%25%5E%26%2A%28%29-%2B_%3F%60%7E@192.168.0.5:3128'
    s = mask_special_chars(s)
    print(s)
    >>> 'http://mockusername:mockpw_*_23_*_%24%25%5E%26%2A%28%29-%2B__*_3F_*_%60%7E@192.168.0.5:3128'
    ```
    :param s: The string a urlencoded sting that may have characters to mask
    :type s: str
    :return: s replacing and special chars with their respective mask
    :rtype: str
    """
    if not s:
        return ""

    for c in CHARS_TO_MASK:
        mask = MASK.format(c[1][1:])
        s = s.replace(c[1], mask)
    return s


def unmask_special_chars(s):
    """
    Find any masked chars in s and replace them with their
    equivlent original character
    Example:
    ```
    s = 'mockpw_*_23_*_$%^&*()_*_3F_*_`~'
    s = unmask_special_chars(s)
    print(s)
    >>> 'mockpw#$%^&*()?`~'
    ```
    :param s: The string wanting to unmask
    :type s: str
    :return: s replaced with original chars if any
    :rtype: str
    """
    if not s:
        return ""

    for c in CHARS_TO_MASK:
        mask = MASK.format(c[1][1:])
        s = s.replace(mask, c[0])
    return s


def is_env_proxies_set():
    """
    :return: True/False if HTTP_PROXY or HTTPS_PROXY has a value
    :rtype: bool
    """
    if os.getenv(constants.ENV_HTTPS_PROXY) or os.getenv(constants.ENV_HTTP_PROXY):
        return True

    return False


def unquote_str(s):
    """
    Returns a string with the %xx replaced with their single-character
    equivalent

    If `s` None or an empty str, will just return an empty str

    :param s: String you want to unquote
    :type s: str

    :return: `s` with all %xx character replaced
    :rtype: str
    """
    if not s:
        return ""

    return unquote(s)


def get_and_parse_proxy_env_var(var_to_get=constants.ENV_HTTP_PROXY):
    """
    Get the `var_to_get` environment variable,
    and parse it returning a dictionary with the attributes:
    `scheme`, `hostname`, `port`, `username` and `password`

    `username` and `password` will be empty strings if not provided in the var

    `var_to_get` is by default HTTP_PROXY

    :param var_to_get: A str of the name of the env var to get and parse
    :type var_to_get: str
    :return: a dict included attributes with information of the proxy
    :rtype: dict
    """

    var = os.getenv(var_to_get)

    if not var:
        return {}

    var = mask_special_chars(var)
    var = unquote_str(var)
    parsed_var = urlparse(var)

    return {
        "scheme": parsed_var.scheme,
        "hostname": parsed_var.hostname,
        "port": parsed_var.port,
        "username": unmask_special_chars(parsed_var.username),
        "password": unmask_special_chars(parsed_var.password)
    }


def is_in_no_proxy(host, no_proxy_var=constants.ENV_NO_PROXY):
    """
    Return True if `host` is found in `no_proxy_var`
    else returns False

    :param host: must be a str and a fully qualified domain name or an IPv4 Address
    :type host: str
    :return: a bool whether or not `host` is in NO_PROXY env var
    :rtype: bool
    """
    if not host or not isinstance(host, str):
        return False

    no_proxy = os.getenv(no_proxy_var)

    if not no_proxy or not isinstance(no_proxy, str):
        return False

    if host in no_proxy:
        return True

    return False


<<<<<<< HEAD
def remove_tag(original_res_obj):
    """
    Return the original_res_obj with any of the "tags"
    attribute set to an empty list

    Example:
    ```
    mock_res_obj = {
        "tags": [{"tag_handle": "fn_tag_test", "value": None}],
        "functions": [
            {"export_key": "fn_tag_test_function",
            "tags": [{'tag_handle': 'fn_tag_test', 'value': None}]}
        ]
    }

    new_res_obj = remove_tag(mock_res_obj)

    Returns: {
        "tags": [],
        "functions": [
            {"export_key": "fn_tag_test_function", "tags": []}
        ]
    }
    ```
    :param original_res_obj: the res_obj you want to remove the tags attribute from
    :type original_res_obj: dict
    :return: new_res_obj: a dict with the tag attribute removed
    :rtype: dict
    """
    ATTRIBUTE_NAME = "tags"

    new_res_obj = copy.deepcopy(original_res_obj)

    if isinstance(new_res_obj, dict):

        # Set "tags" to empty list
        if new_res_obj.get(ATTRIBUTE_NAME):
            new_res_obj[ATTRIBUTE_NAME] = []

        # Recursively loop the dict
        for obj_name, obj_value in new_res_obj.items():

            if isinstance(obj_value, list):
                for index, obj in enumerate(obj_value):
                    new_res_obj[obj_name][index] = remove_tag(obj)

            elif isinstance(obj_value, dict):
                new_res_obj[obj_name] = remove_tag(obj_value)

    return new_res_obj
=======
def is_running_in_app_host(env_var=constants.ENV_VAR_APP_HOST_CONTAINER):
    """
    Checks if the APP_HOST_CONTAINER environmental variable
    is set

    :param env_var: name of the APP_HOST_CONTAINER environmental variable, defaults to constants.ENV_VAR_APP_HOST_CONTAINER
    :type env_var: str, optional
    :return: True if it is set to 1, else False
    :rtype: bool
    """
    if not str_to_bool(get_config_from_env(env_var)):
        LOG.warning("WARNING: Not running in an App Host environment")
        return False

    return True


def protected_secret_exists(secret_name, path_secrets_dir=constants.PATH_SECRETS_DIR, path_jwk_file=constants.PATH_JWK_FILE):
    """
    Check to see if the APP_HOST_CONTAINER env var is set, the /etc/secrets directory,
    the SECRET_FILE with the encrypted token and the key.jwk file all exist and
    the user has the correct permissions to read them

    :param secret_name:  Name of the protected secret file
    :type secret_name: str
    :param path_secrets_dir: Path to the location of the encrypted secret files, defaults to constants.PATH_SECRETS_DIR, defaults to constants.PATH_SECRETS_DIR
    :type path_secrets_dir: str, optional
    :param path_jwk_file: Path to the location of the jwk.key file in a JSON format as per https://www.ietf.org/rfc/rfc7517.txt, defaults to constants.PATH_JWK_FILE
    :type path_jwk_file: str
    :return: True if all files are found and the user has the correct permission, False otherwise
    :rtype: bool
    """
    path_secret = os.path.join(path_secrets_dir, secret_name)

    if sys.version_info.major < 3:
        LOG.warning(constants.WARNING_PROTECTED_SECRETS_NOT_SUPPORTED)
        return False

    if not is_running_in_app_host():
        return False

    if not os.path.isdir(path_secrets_dir) or not os.access(path_secrets_dir, os.R_OK):
        LOG.warning("WARNING: Protected secrets directory at '%s' does not exist or you do not have the correct permissions. No value found for '%s'", path_secrets_dir, secret_name)
        return False

    if not os.path.isfile(path_secret) or not os.access(path_secret, os.R_OK):
        LOG.warning("WARNING: No protected secret found for '%s' or you do not have the correct permissions to read the file. No value found for '%s'", secret_name, secret_name)
        return False

    if not os.path.isfile(path_jwk_file) or not os.access(path_jwk_file, os.R_OK):
        LOG.warning("WARNING: Could not find JWK at '%s' or you do not have the correct permissions. No value found for '%s'", path_jwk_file, secret_name)
        return False

    return True


def get_protected_secret(secret_name, path_secrets_dir=constants.PATH_SECRETS_DIR, path_jwk_file=constants.PATH_JWK_FILE):
    """
    Get the JWK, read the token from a file with
    the secret_name and decrypt it using the JWK

    :param secret_name: Name of the protected secret file
    :type secret_name: str
    :param path_secrets_dir: Path to the location of the encrypted secret files, defaults to constants.PATH_SECRETS_DIR
    :type path_secrets_dir: str, optional
    :param path_jwk_file: Path to the location of the jwk.key file in a JSON format as per https://www.ietf.org/rfc/rfc7517.txt, defaults to constants.PATH_JWK_FILE
    :type path_jwk_file: str
    :return: The decrypted value of the protected secret
    :rtype: str
    """
    LOG.info("Reading Protected Secret '%s'", secret_name)

    if sys.version_info.major < 3:
        LOG.warning(constants.WARNING_PROTECTED_SECRETS_NOT_SUPPORTED)
        return None

    path_secret = os.path.join(path_secrets_dir, secret_name)
    tkn = None
    key = get_jwk(path_jwk_file)

    if not key:
        return None

    with io.open(path_secret, mode="r", encoding="utf-8") as f:
        tkn = f.readline()

    if not tkn:
        LOG.error("ERROR: File for protected secret '%s' is empty or corrupt", secret_name)
        return None

    # We need to remove new line and carriage return characters
    tkn = tkn.splitlines()[0]

    try:
        decrypted_value = jwe.decrypt(tkn, key)
    except Exception as err:
        LOG.error("ERROR: Invalid key used to decrypt the protected secret '%s'. Error Message: %s", secret_name, str(err))
        return None

    return decrypted_value.decode("utf-8")


def get_jwk(path_jwk_file=constants.PATH_JWK_FILE):
    """
    If the contents of the file at path is valid JSON,
    returns the contents of the file as a dictionary else
    returns None

    :param path_jwk_file: Path to JSON JWK file to read
    :type path_jwk_file: str
    :return: File contents as a dictionary or None
    :rtype: dict
    """
    LOG.info("Getting JWK from '%s'", path_jwk_file)

    jwk = None

    if not os.path.isfile(path_jwk_file) or not os.access(path_jwk_file, os.R_OK):
        LOG.warning("WARNING: Could not find JWK at '%s' or you do not have the correct permissions.", path_jwk_file)
        return None

    with io.open(path_jwk_file, mode="rt", encoding="utf-8") as the_file:

        try:
            jwk = json.load(the_file)

        except JSONDecodeError as err:
            LOG.error(str(err))

    if not jwk or not jwk.get("k"):
        LOG.error("JWK JSON file at '%s' is corrupt or does not in include the required 'k' attribute.\njwk: %s", path_jwk_file, jwk)
        return None

    return jwk.get("k")


def remove_secrets_dir(path_secrets_dir=constants.PATH_SECRETS_DIR):
    """
    Check if we running in App Host and if the secrets directory
    exists, remove it

    :param path_secrets_dir: Path to the location of the encrypted secret files, defaults to constants.PATH_SECRETS_DIR
    :type path_secrets_dir: str, optional
    """
    if is_running_in_app_host() and os.path.isdir(path_secrets_dir):
        LOG.info("Removing secrets directory at: '%s'", path_secrets_dir)
        shutil.rmtree(path_secrets_dir, ignore_errors=True)


def get_config_from_env(config_name):
    """
    Read a variable from the environment given it's
    config_name. If it does not exist, it returns None

    :param config_name: Name of the env var to get
    :type config_name: str
    :return: The value of the env var
    :rtype: str
    """
    LOG.info("Getting environmental variable '%s'", config_name)
    return os.environ.get(config_name)
>>>>>>> 3f7e3ca3
<|MERGE_RESOLUTION|>--- conflicted
+++ resolved
@@ -4,12 +4,9 @@
 
 """Common Helper Functions for the resilient library"""
 
-<<<<<<< HEAD
 import copy
-=======
 import io
 import json
->>>>>>> 3f7e3ca3
 import logging
 import os
 import shutil
@@ -25,14 +22,11 @@
     JSONDecodeError = None  # JSONDecodeError is not available in PY2.7 so we set it to None
 else:
     # Handle PY 3 specific imports
-<<<<<<< HEAD
-    from urllib.parse import unquote, urlparse
-=======
     from json.decoder import JSONDecodeError
     from urllib.parse import unquote, urlparse
+
     from jose import jwe
 
->>>>>>> 3f7e3ca3
 
 LOG = logging.getLogger(__name__)
 
@@ -195,7 +189,6 @@
     return False
 
 
-<<<<<<< HEAD
 def remove_tag(original_res_obj):
     """
     Return the original_res_obj with any of the "tags"
@@ -246,7 +239,8 @@
                 new_res_obj[obj_name] = remove_tag(obj_value)
 
     return new_res_obj
-=======
+
+
 def is_running_in_app_host(env_var=constants.ENV_VAR_APP_HOST_CONTAINER):
     """
     Checks if the APP_HOST_CONTAINER environmental variable
@@ -407,5 +401,4 @@
     :rtype: str
     """
     LOG.info("Getting environmental variable '%s'", config_name)
-    return os.environ.get(config_name)
->>>>>>> 3f7e3ca3
+    return os.environ.get(config_name)