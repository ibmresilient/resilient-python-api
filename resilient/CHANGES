--- conflicted
+++ resolved
@@ -1,8 +1,7 @@
-<<<<<<< HEAD
-**2023-02: version 48.0**
+**2023-05: version 49.0**
 
 * Added logic to skip retry logic for failed API calls in :class:`resilient.SimpleClient.post() <resilient.co3.SimpleClient.post>`, :class:`resilient.SimpleClient.put() <resilient.co3.SimpleClient.put>` and :class:`resilient.SimpleClient.getput() <resilient.co3.SimpleClient.getput>`
-=======
+
 **2023-04: version 48.1**
 
 * REST client updated to use ``include_permissions=false`` by default when authenticating to ``/rest/session`` endpoint.
@@ -17,7 +16,7 @@
 
       pip install build
       python -m build
->>>>>>> 496a40eb
+
 
 **2022-12: version 47.1**
 
