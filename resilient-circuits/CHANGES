2021-05: version 41.0
<<<<<<< HEAD
* Remove deprecated commands clone, extract and codegen
=======
* Increase num_workers limit to 100
>>>>>>> 7207d009

2021-02: ver. 40.0
* Remove need for calling '/message_destinations' endpoint
* Added '--print-env' flag to selftest command to print the environment when the test runs
* Python version and installed packages printed out to log at start of 'resilient-circuits run'
* [integrations] section added by default when app.config file first created with 'resilient-circuits config -c'
* Bug fixes

2020-12-08: version 39.0

* resilient-circuits now only loads the functions that are pip installed and/or are in the components directory
* Added 'num_workers' as an app config which specifies how many functions you can run in parallel within the range 1-50 inclusive. It defaults to 10.
* selftest now has an exit code of 1 if it fails
* exits circuits on 'Not connected event'

2020-08-05: version 38.0

* Exposed timeouts and tuning parameters to API and STOMP timeouts

2020-07-15: version 37.2

* Sorted output for 'list' command.
* Bug fixes.

2020-04-15: version 37

* Deprecated 'codegen' and 'extract' command-line arguments. See resilient-sdk for moved functionality.

2020-04-15: version 36.2.dev

* Deprecated 'codegen' and 'extract' command-line arguments. See resilient-sdk for moved functionality.

2020-01-16: version 35.0.195

* Moved ImportDefinition to `resilient` package
* Fixed handling of `APP_CONFIG_FILE` in different contexts
* Changed `resilient` dependency to be >=35
* Fixed `resilient-circuits run -r`
* Fixed dependency issue for `watchdog`


2019-10-07 version 34.0.194

* Updated exception handling. Introduced BaseFunctionError class, ability to hide trace, and include messages.
* Fix `cafile=false` throwing `AttributeError`
* Fix a bug when Python component's `package_name == function_name`


2019-08-02: version 33.0.189

* Added support for API key and API key secret, now able to authenticate
  using API keys instead of email/password.
* New functions added to resilient-lib:
    'get_file_attachment_metadata()'
    'write_to_tmp_file()'
* Updated 'validate_fields()' function in resilient-lib,
  adding the ability to validate fields in app.config.
* Other minor bug fixes.


2019-07-03: version 32.0.186

*  Added more flexible 'execute_call_v2()' method in resilient-lib.
*  Fix for deprecated log warnings.
*  Other minor bug fixes.


2019-04-12: version 32.0.140

*  Fix for exposed Resilient passwords in resilient-circuits log when run in DEBUG mode.
*  'codegen' creates setup.py files which will programmatically compute function component entry points.
*  Added WorkflowStatus class.
*  Running 'codegen', 'codegen --reload', and 'extract' now automatically creates export files in Resilient to run against. Manually export no longer needed.
*  'extract' will now extract all data associated with playbooks including Tasks, Scripts, and custom Artifact Types.
*  Support for activemq hosted externally (ISC).
*  Improvements to 'resilient-lib'.
*  Other minor bug fixes/improvements.


2019-03-06: version 32.0.126

Removed selftest from function template
Improvements to resilient-lib


2019-01-15: version 32.0

Added `resilient-lib` to repo and PyPi - common library calls which facilitate the development of functions for IBM Resilient
Added Sphinx documentation builder
Fixed an issue with `resilient-circuits extract`


2018-12-05: version 31.0

Add 'resilient-circuits selftest' command to call selftest functions for every package and prints their return state
Add 'resilient-circuits clone' Clone Resilient workflows
Add 'resilient-circuits codegen --reload' command to reload existing package
Add 'resilient-circuits extract' command to extract customization data into a single file
Added support for specifying lists of packages to run 'config/customize/selftest' against
Added 'rc-webserver' and 'rc-cts' to repo and PyPi
Added codegen improvements
Jinja template imporvements
Bug Fixes


2018-04-15: version 30.0

Add '@function' decorator to implement workflow functions
Add 'resilient-circuits test' command to replace res-action-test
Add 'resilient-circuits codegen' command to generate boilerplate functions and installable packages
Add 'resilient-circuits customize' command to import customizations from installed packages
Fix an issue with keyring values outside the [resilient] config section
Fix various issues with pytest-resilient-circuits mocks and fixtures
Update action message log format for greater readability
Update 'resilient-circuits list' to show packages with no components
Add '-v' flag to 'resilient-circuits list'


2018-02-22: version 29.1.0

Fix an issue with performance receiving STOMP messages


2017-12-12: version 29.0.1

Fix an issue with backward compatibility between 'co3' and 'resilient' package names


2017-12-01: version 29.0.0

New package versions: Published under the MIT open-source license.
New package versions: Published to pypi.
resilient: Refactoring base class to support minimal environments
resilient-circuits: change default JINJA autoescape for safety
pytest-resilient-circuits: support creating datatables in tests
gadget: don't print labels to stdout


2017-09-01: version 28.2.1

change license to MIT
rename 'co3' package to 'resilient'
    NOTE: The module 'co3' is retained for backward compatibility, and most applications will still work
      using 'import co3' after this change.  Applications that import from submodules (`import co3.co3.xxx`)
      must be changed to import from 'resilient' instead.
Add 'docs' for autogenerated package documentation


2017-08-24: version 28.1.

co3: add 'patch' method to SimpleClient for efficient field-level updates

gadget: add '--patch' option
gadget: use 'patch' instead of 'get_put' for '--update' actions
gadget: fix a problem using 'gadget --list' with unicode characters in incident names

resilient-circuits: fix a problem with python3 handling unicode surrogate pairs (e.g. emoji) in action messages
resilient-circuits: add 'idna' and 'punycode' JINJA filters for domain encoding
resilient-circuits: add '--config-file' commandline argument
resilient-circuits: fix various performance and reliability issues


2017-06-22: version 28.0.33

co3: disable the ConfigParser '%' interpolation feature


2017-06-14: version 28.0.30

co3: Add get_const() to get the ConstREST endpoint
co3: Add search() to post to the SearchExREST endpoint (only for v28+ servers)
     (Note: there is no method to call the deprecated 'searchREST' endpoint from earlier versions)
co3: Add --search option and artifact_search.json example to 'gadget'
co3: Fix proxy support, adding config options: proxy_host, proxy_port, proxy_user, proxy_password
co3: Remove 'stomp.py' dependency, resilient_circuits now uses stompest library
co3: New 'res-keyring' command-line utility to store secrets in the keyring
co3: Move the keyring and env argument parser from resilient_circuits into co3,
     so all config files can make use of '^xxx' (keyring) and '$xxx' (environment) values
co3: Add a dependency on 'keyring' package

resilient-circuits: Change the STOMP protocol implementation from 'stomp.py' to 'stompest' library,
     with a significant refactoring, for better reliability and maintainability.
resilient-circuits: Add support for STOMP connections via proxy server.
resilient-circuits: Add a dependency on 'stompest' and 'pysocks' packages
resilient-circuits: Remove old 'stomp.py'-based examples
resilient-circuits: Name unnamed actions, e.g. those initiated from v28 workflow, as '_unnamed_'
resilient-circuits: Defer subscribing to queues until all components have loaded
resilient-circuits: Fix a problem with international characters in 'get_action_field_label()'
resilient-circuits: Fix a problem with international characters in status messages and exceptions
resilient-circuits: Change to the 'app_restartable' functionality to remove a memory leak and streamline.
     Instead of fully unloading and reloading components on configuration file changes,
     Components are instead sent a 'reload' event.
resilient-circuits: Update the file_lookup example to handle the reload event


2017-04-27: version 27.1.22

co3: Remove 'dist', instead releases are available on https://github.com/Co3Systems/co3-api/releases
co3: Minor modifications to automated build numbering

resilient-circuits: Remove 'dist', instead releases are available on https://github.com/Co3Systems/co3-api/releases
resilient-circuits: Build numbering to track the 'co3' module; depend where version is >= major.minor
resilient-circuits: Config entry 'stomp_cafile' to support using different TLS certificates for STOMP and REST
resilient-circuits: Bugfix in 'app_restartable' configuration file handling


2017-04-21: version 27.1.13

co3: Remember the available orgs that the user can log in to
co3: Add 'post_artifact_file' method to support posting file (binary) artifacts
co3: Add 'cached_get' method and '--cache-ttl' commandline option
co3: Add 'get_client' helper function to properly construct a SimpleClient from options
co3: For Debian OS, specify exact version of the 'keyring' dependency
co3: Use configuration file ($APP_CONFIG_FILE or ./app.config or ~/.resilient/app.config) for utility scripts
co3: Move the utility scripts 'gadget' and 'finfo' into the co3 module, installed as executables
co3: Add support for tests
Internal procedure change to use CI build process to produce the distribution package

resilient-circuits: Various updates for reliability
resilient-circuits: New support for packaged installable application components
resilient-circuits: New 'resilient-circuits' utility executable to configure and run applications
resilient-circuits: Make 'components' directory optional
resilient-circuits: Updated configuration file locations ($APP_CONFIG_FILE or ./app.config or ~/.resilient/app.config)
resilient-circuits: Log the servername at startup

pytest-resilient-circuits: New framework for tests and mocks


2017-02-17: version 27.0.0

Licensing change to "IBM Resilient"
co3: Support UTF8 strings in co3 module
co3: Support UTF8 characters in configuration files
co3: Add optional 'timeout' parameter to REST calls
co3: Add 'NoChange' to optimize get/put
co3: Fix 'post_attachment()' to guess MIME-type based on the filename

resilient-circuits: Add documentation for reading configuration values from keystore with 'key=^VALUE' syntax
resilient-circuits: Add an option for reading configuration values from the environment with 'key=$VALUE' syntax
resilient-circuits: Add '@debounce()' decorator for event handler functions
resilient-circuits: Add '--noload' option to skip loading specific components
resilient-circuits: Load components in a deterministic order (alphabetically)
resilient-circuits: Better handle connecting to Resilient without Action Module enabled
resilient-circuits: Better consistency with REST API in TLS certificate verification


2016-08-10: version 26.0.3

Add requirements.txt for easier offline downloading of Python dependencies


2016-08-10: version 26.0.2

resilient-circuits: Fix issue when unsubscribing from STOMP queues


2016-08-01: version 26.0.1

resilient-circuits: Allow override of password prompting
resilient-circuits: Allow blank config values
resilient-circuits: Fix an issue with 'app-restartable' updating too often
resilient-circuits: Fix an issue with events for non-string channel ids
resilient-circuits: Fix an issue with loading some action components


2016-06-29: version 26.0.0<|MERGE_RESOLUTION|>--- conflicted
+++ resolved
@@ -1,9 +1,6 @@
 2021-05: version 41.0
-<<<<<<< HEAD
 * Remove deprecated commands clone, extract and codegen
-=======
 * Increase num_workers limit to 100
->>>>>>> 7207d009
 
 2021-02: ver. 40.0
 * Remove need for calling '/message_destinations' endpoint
