# (c) Copyright IBM Corp. 2010, 2023. All Rights Reserved.

[bdist_wheel]
# This flag says that the code is written to work on both Python 2 and Python
universal=1

[tool:pytest]
pep8maxlinelength = 120

[metadata]
name = resilient_circuits
description = Framework used to run IBM SOAR Apps and Integrations
long_description = file: README.md
long_description_content_type = text/markdown; charset=UTF-8
url = https://github.com/ibmresilient/resilient-python-api/tree/main/resilient-circuits
author = IBM SOAR
license = MIT
project_urls =
    Documentation = https://ibm.biz/soar-python-docs
    API Docs = https://ibm.biz/soar-python-docs
    IBM Community = https://ibm.biz/soarcommunity
    Change Log = https://ibm.biz/resilient-circuits-changes
classifiers =
    Programming Language :: Python :: 3.9
    Programming Language :: Python :: 3.11
    Programming Language :: Python :: 3.12
keywords = ibm, soar, resilient, resilient-circuits, circuits, resilient-sdk, sdk

[options]
packages = find:
include_package_data = True
python_requires = >=3.9
setup_requires = setuptools_scm
platforms = any
install_requires =
    # Our libraries
    resilient     >= 51.0.4.0
    resilient-lib >= 51.0.4.0

    # 3rd party dependencies
<<<<<<< HEAD
    stomp-py      ~= 8.2
=======
    stomp-py      ~= 8.2.0
>>>>>>> d618e3ec
    circuits      ~= 3.2.3
    pysocks       ~= 1.6
    filelock      ~= 3.2
    watchdog      ~= 2.1

[options.entry_points]
console_scripts =
    res-action-test = resilient_circuits.bin.res_action_test:main
    resilient-circuits = resilient_circuits.bin.resilient_circuits_cmd:main

[options.packages.find]
exclude =
    tests*<|MERGE_RESOLUTION|>--- conflicted
+++ resolved
@@ -38,11 +38,7 @@
     resilient-lib >= 51.0.4.0
 
     # 3rd party dependencies
-<<<<<<< HEAD
     stomp-py      ~= 8.2
-=======
-    stomp-py      ~= 8.2.0
->>>>>>> d618e3ec
     circuits      ~= 3.2.3
     pysocks       ~= 1.6
     filelock      ~= 3.2
