# -*- coding: utf-8 -*-
# (c) Copyright IBM Corp. 2010, 2018. All Rights Reserved.

"""Circuits component for Action Module subscription and message handling"""

import ssl
import json
import logging
import os.path
import base64
from collections import Callable
from signal import SIGINT, SIGTERM
from six import string_types
from circuits import BaseComponent, Worker
from circuits.core.manager import ExceptionWrapper
from circuits.core.handlers import handler
from requests.utils import DEFAULT_CA_BUNDLE_PATH
import resilient
from resilient import ensure_unicode
import resilient_circuits.actions_test_component as actions_test_component
from resilient_circuits.decorators import *  # for back-compatibility, these were previously declared here
from resilient_circuits.rest_helper import get_resilient_client, reset_resilient_client
from resilient_circuits.action_message import ActionMessageBase, ActionMessage, \
    FunctionMessage, StatusMessage, FunctionResult, BaseFunctionError
from resilient_circuits.stomp_component import StompClient
from resilient_circuits.stomp_events import *

LOG = logging.getLogger(__name__)

STOMP_CLIENT_HEARTBEAT = 0          # no heartbeat from client to server
STOMP_SERVER_HEARTBEAT = 15000      # 15-second heartbeat from server to client
STOMP_TIMEOUT = 120                 # 2-minute socket timeout
RETRY_TIMER_INTERVAL = 60           # Retry failed deliveries every minute
MAX_RETRY_COUNT = 3                 # Retry failed deliveries this many times

# Global idle timer, fires after 10 minutes to reset the REST connection
IDLE_TIMER_INTERVAL = 600
_idle_timer = None


def validate_cert(cert, hostname):
    """Utility wrapper for SSL validation on the STOMP connection"""
    try:
        resilient.match_hostname(cert, hostname)
    except Exception as exc:
        return (False, str(exc))
    return (True, "Success")


class FunctionWorker(Worker):

    channel = "functionworker"

    @handler("signal", channel="*")
    def _on_signal(self, signo, stack):
        """Add a signal handler to the worker processes otherwise they swallow SIGINT, SIGTERM
           (see FallBackSignalHandler in circuits/core/helpers.py)
        """
        if signo in [SIGINT, SIGTERM]:
            LOG.info("Worker interrupted")
            raise SystemExit(0)

    @handler("task", override=True)
    def _on_task(self, f, *args, **kwargs):
        LOG.debug("Task: %s", f)
        result = self.pool.apply_async(f, args, kwargs)
        while not result.ready():
            yield
        try:
            yield result.get()
        except Exception as e:
            yield ExceptionWrapper(e)


class ResilientComponent(BaseComponent):
    """A Circuits base component with a connection to the Resilient APIs.

       This is the superclass for custom Resilient Action Module components.
       If a component inherits from ResilientComponent, it will automatically be loaded,
       and actions and functions will be dispatched to its `handler` and `function` methods.
    """
    test_mode = False  # True with --test-actions option

    def __init__(self, opts):
        super(ResilientComponent, self).__init__()
        assert isinstance(opts, dict)
        self.opts = opts
        self._get_fields()
        # Check that decorated requirements are met
        callables = ((x, getattr(self, x)) for x in dir(self) if isinstance(getattr(self, x), Callable))
        for name, func in callables:
            if name == "__class__":
                name = func.__name__
            # Do all the custom fields exist?
            fields = getattr(func, "required_fields", {})
            for (field_name, input_type) in fields.items():
                try:
                    fielddef = self._fields[field_name]
                except KeyError:
                    errmsg = ("Field '{0}' (required by '{1}') is not "
                              "defined in this Resilient platform.")
                    raise Exception(errmsg.format(field_name, name))
                if input_type is not None:
                    if fielddef["input_type"] != input_type:
                        errmsg = ("Field '{0}' (required by '{1}') "
                                  "must be type '{2}'.")
                        raise Exception(errmsg.format(field_name,
                                                      name, input_type))
            # Do all the action fields exist?
            fields = getattr(func, "required_action_fields", {})
            for (field_name, input_type) in fields.items():
                try:
                    fielddef = self._action_fields[field_name]
                except KeyError:
                    errmsg = ("Action field '{0}' (required by '{1}') "
                              "is not defined in this Resilient platform.")
                    raise Exception(errmsg.format(field_name, name))
                if input_type is not None:
                    if fielddef["input_type"] != input_type:
                        errmsg = ("Action field '{0}' (required by "
                                  "'{1}') must be type '{2}'.")
                        raise Exception(errmsg.format(field_name,
                                                      name, input_type))

            # Do all the custom functions exist?
            if getattr(func, "function", False):
                func_names = getattr(func, "names", [])
                if self._functions is None:
                    LOG.warning("Functions are not available in this Resilient platform!  "
                             "Cannot run '{}'".format(", ".join(func_names)))
                else:
                    for func_name in func_names:
                        try:
                            funcdef = self._functions[func_name]
                        except KeyError:
                            LOG.warning("Function '{0}' is not defined in this Resilient platform!".format(func_name))

    def _get_fields(self):
        """Get Incident and Action fields"""
        client = self.rest_client()
        self._fields = dict((field["name"], field)
                            for field in client.cached_get("/types/incident/fields"))
        self._action_fields = dict((field["name"], field)
                                   for field in client.cached_get("/types/actioninvocation/fields"))
        self._destinations = dict((dest["id"], dest)
                                  for dest in client.cached_get("/message_destinations")["entities"])
        try:
            self._functions = {}
            for func in client.cached_get("/functions")["entities"]:
                self._functions[func["name"]] = client.cached_get("/functions/{}".format(func["name"]))
            self._function_fields = dict((field["name"], field)
                                         for field in client.cached_get("/types/__function/fields"))
        except resilient.SimpleHTTPException:
            # functions are not available, pre-v30 server
            self._functions = None
            self._function_fields = None

    def rest_client(self):
        """Return a connected instance of the :class:`resilient.SimpleClient`
        that can be used to access the Resilient REST API.
        """
        self.reset_idle_timer()
        return get_resilient_client(self.opts)

    def reset_idle_timer(self):
        """Create an idle-timer that we can use to reset the REST connection"""
        global _idle_timer
        if _idle_timer is None:
            LOG.debug("create idle timer")
            _idle_timer = Timer(IDLE_TIMER_INTERVAL,
                                Event.create("idle_reset"), persist=True)
            _idle_timer.register(self)
        else:
            LOG.debug("Reset idle timer")
            _idle_timer.reset()

    def get_incident_field(self, fieldname):
        """Get the definition of an incident-field"""
        return self._fields[fieldname]

    def get_incident_fields(self):
        """Get the definitions of all incident-fields, as a list"""
        return self._fields.values()

    def get_field_label(self, fieldname, value_id):
        """Get the label for an incident-field value id"""
        field = self._fields[fieldname]
        for value in field["values"]:
            if value["enabled"]:
                if value["value"] == value_id:
                    return value["label"]
        return value_id

    def get_action_field(self, fieldname):
        """Get the definition of an action-field"""
        return self._action_fields[fieldname]

    def get_action_fields(self):
        """Get the definitions of all action-fields, as a list"""
        return self._action_fields.values()

    def get_action_field_label(self, fieldname, value_id):
        """Get the label for an action-field value id"""
        field = self._action_fields[fieldname]
        for value in field["values"]:
            if value["enabled"]:
                if value["value"] == value_id:
                    return value["label"]
        return ensure_unicode(value_id)  # fallback

    def get_function_field(self, fieldname):
        """Get the definition of a function input field (parameter)"""
        return self._function_fields[fieldname] if self._function_fields else None

    def get_function_fields(self):
        """Get the definitions of all function input-fields (parameters), as a list"""
        return self._function_fields.values() if self._function_fields else None

    def get_function_field_label(self, fieldname, value_id):
        """Get the label for a function input-field value id"""
        if self._function_fields is None:
            return None
        field = self._function_fields[fieldname]
        for value in field["values"]:
            if value["enabled"]:
                if value["value"] == value_id:
                    return value["label"]
        return ensure_unicode(value_id)  # fallback

    @staticmethod
    def get_select_param(value):
        """Function Helper: get the label from a select- or multi-select parameter"""
        if isinstance(value, list):
            return [ResilientComponent.get_select_param(val) for val in value]
        if isinstance(value, dict):
            return value.get("name")
        return value

    @staticmethod
    def get_textarea_param(value):
        """Function Helper: get the content from a textarea-type parameter"""
        if isinstance(value, dict):
            return value.get("content")
        return value

    @handler("reload")
    def reload(self, event, opts):
        """Event handler called when the configuration options have changed."""
        self.opts = opts
        self._get_fields()


class Actions(ResilientComponent):
    """Component that subscribes to Resilient Action Module queues and fires message events"""

    # Whenever a component in the circuit is registered to a channel name "actions.xxxx",
    # this component will subscribe to the corresponding Action Module queue (xxxx)
    # and then fire events for each message that arrives from the queue.
    # After the message is handled, or fails, it acks the message and updates the action status.

    def __init__(self, opts):
        super(Actions, self).__init__(opts)
        self.listeners = dict()
        self._proxy_args = {}

        # messages and acks that failed to send over stomp connection
        self._stomp_ack_delivery_failures = {}
        self._resilient_ack_delivery_failures = {}

        # Read the action definitions, into a dict indexed by id
        # we'll refer to them later when dispatching
        self.reconnect_stomp = True
        self.org_id = None
        self.action_defs = dict()
        self.stomp_component = None
        self.logging_directory = None
        self.subscribe_headers = None
        self._configure_opts(opts)

        _retry_timer = Timer(RETRY_TIMER_INTERVAL, Event.create("retry_failed_deliveries"), persist=True)
        _retry_timer.register(self)

        # Make a worker thread-pool that will run functions
        self._functionworker = FunctionWorker(process=False, channel="functionworker")
        self._functionworker.register(self.root)

        if opts.get("test_actions", False):
            # Let user submit test actions from the command line for testing
            LOG.info("Action Tests enabled. Run 'resilient-circuits test' for the interactive action test tool.")
            test_options = {}
            if opts.get("test_port", None) != None:
                test_options["port"] = int(opts["test_port"])
            if self.opts.get("test_host"):
                test_options["host"] = opts["test_host"]
            actions_test_component.ResilientTestActions(self.org_id,
                                                        **test_options).register(self)

    def _configure_opts(self, opts):
        """ Handle settings from configuration """
        # Set options for connecting to Action Module with HTTP Proxy
        self._proxy_args = {}
        proxy_host = opts.get("proxy_host")
        if proxy_host:
            proxy_host = proxy_host.replace("http://", "").replace("https://", "")
            self._proxy_args = {"proxy_host": proxy_host,
                                "proxy_port": opts.get("proxy_port"),
                                "proxy_user": opts.get("proxy_user"),
                                "proxy_password": opts.get("proxy_password")}

        rest_client = self.rest_client()
        self.org_id = rest_client.org_id

        list_action_defs = rest_client.get("/actions")["entities"]
        self.action_defs = dict((int(action["id"]), action) for action in list_action_defs)

        self.subscribe_headers = {"activemq.prefetchSize": opts["stomp_prefetch_limit"]}

    # Public Utility methods

    def action_name(self, action_id):
        """Get the name of an action, from its id"""
        if action_id is None:
            # Unnamed action, probably triggered from a v28 workflow
            LOG.info("Action: _unnamed_")
            return "_unnamed_"
        try:
            defn = self.action_defs[action_id]
        except KeyError:
            LOG.warning("Action %s is unknown.", action_id)
            # Refresh the list of action definitions
            list_action_defs = self.rest_client().get("/actions")["entities"]
            self.action_defs = dict((int(action["id"]),
                                     action) for action in list_action_defs)
            try:
                defn = self.action_defs[action_id]
            except KeyError:
                LOG.exception("Action %s is not defined.", action_id)
                raise

        if defn:
            return defn["name"]

    @handler("Connected")
    def on_stomp_connected(self):
        """Client has connected to the STOMP server"""
        LOG.info("STOMP connected.")
        # Stop retrying the failed deliveries from previous session
        # We'll ack them right away if they are re-delivered
        # TODO: We should age these out of here at some point. 24 hours?
        for key in self._stomp_ack_delivery_failures:
            self._stomp_ack_delivery_failures[key]["from_prev_conn"] = True
        for key in self._resilient_ack_delivery_failures:
            self._resilient_ack_delivery_failures[key]["from_prev_conn"] = True

    @handler("HeartbeatTimeout")
    def on_heartbeat_timeout(self):
        """Heartbeat timed out from the STOMP server"""
        LOG.error("Reconnecting after STOMP heartbeat timeout.")
        # Disconnect and Reconnect
        self.fire(Disconnect(flush=False, reconnect=True))

    @handler("OnStompError")
    def on_stomp_error(self, headers, message, error):
        """STOMP produced an error."""
        LOG.error('STOMP listener: Error:\n%s', message or error)
        # Just raise the event for anyone listening
        self.fire(Event("exception", "Actions",
                        headers.get("message"), message))

    @handler("Message")
    def on_stomp_message(self, event, headers, message):
        """STOMP produced a message."""
        # Find the queue name from the subscription id (stomp_listener_xxx)
        msg_id = event.frame.headers.get("message-id")
        if not msg_id:
            LOG.error("Received message with no message id. %s", event.frame.info())
            raise ValueError("Stomp message with no message id received")
        elif msg_id in self._resilient_ack_delivery_failures or msg_id in self._stomp_ack_delivery_failures:
            # This is a message we have already processed but we failed to acknowledge
            # Don't process it again, just acknowledge it
            LOG.info("Skipping reprocess of message %s.  Sending saved ack now.", msg_id)
            failure_info = self._resilient_ack_delivery_failures.get(msg_id)
            if failure_info:
                self.fire(Send(headers={'correlation-id': headers['correlation-id']},
                               body=failure_info["result"]["body"],
                               destination=headers['reply-to'],
                               message_id=msg_id))
                self._resilient_ack_delivery_failures.pop(msg_id)
            failure_info = self._stomp_ack_delivery_failures.get(msg_id)
            if failure_info:
                self.fire(Ack(event.frame))
                self._stomp_ack_delivery_failures.pop(msg_id)

        else:
            subscription = self.stomp_component.get_subscription(event.frame)
            LOG.debug('STOMP listener: message for %s', subscription)
            queue_name = subscription.split(".", 2)[2]
            channel = "actions." + queue_name

            LOG.debug("Got Message: %s", event.frame.info())

            try:
                # Expect the message payload to always be UTF8 JSON.
                # However, it may contain surrogate pairs, and in Python 3 that causes problems:
                # - surrogate pairs are not allowed by the default (strict) utf8 decoder,
                # - if we pass them, it will cause downstream issues, so we should re-encode.
                try:
                    mstr = message.decode('utf-8')
                except UnicodeDecodeError:
                    LOG.debug("Failed utf8 decode, trying surrogate")
                    mstr = message.decode('utf-8', "surrogatepass").encode("utf-16", "surrogatepass").decode("utf-16")

                message = json.loads(mstr)
                # Construct a Circuits event with the message, and fire it on the channel
                if message.get("function"):
                    channel = "functions." + message["function"]["name"]
                    event = FunctionMessage(source=self,
                                            headers=headers,
                                            message=message,
                                            frame=event.frame,
                                            log_dir=self.logging_directory)
                else:
                    event = ActionMessage(source=self,
                                          headers=headers,
                                          message=message,
                                          frame=event.frame,
                                          log_dir=self.logging_directory)
                LOG.info("Event: %s Channel: %s", event, channel)

                self.fire(event, channel)
            except Exception as exc:
                LOG.exception(exc)
                if not isinstance(message, dict):
                    LOG.error("DATA:%s", base64.b64encode(message))
                # Normally the event won't be ack'd.  Just report it and carry on.
                if self.ignore_message_failure:
                    # Construct and fire anyway, which will ack the message
                    LOG.warning("This message failure will be ignored...")
                    event = ActionMessage(source=self,
                                          headers=headers,
                                          message=None,
                                          frame=event.frame,
                                          log_dir=self.logging_directory)
                    self.fire(event, channel)

    # Circuits event handlers

    @handler("idle_reset")
    def idle_reset(self, event):
        LOG.debug("Idle reset")
        reset_resilient_client()

    def _setup_stomp(self):
        rest_client = self.rest_client()
        if not rest_client.actions_enabled:
            # Don't create stomp connection b/c action module is not enabled.
            LOG.warning(("Resilient action module not enabled."
                      "No stomp connection attempted."))
            return

        self.resilient_mock = self.opts["resilient_mock"] or False
        if self.resilient_mock:
            # Using mock API, no need to create a real stomp connection
            LOG.warning("Using Mock. No Stomp connection")
            return

        # Gather the stomp_cafile for if specified or fallback to the resilient host. Used for TLS / SSL
        cafile = self.opts.get("stomp_cafile") or self.opts.cafile
        if cafile.strip().lower() == "false":
            # Explicitly disable TLS certificate validation, if you need to
            cafile = None
            LOG.warning(("Unverified STOMP TLS certificate (cafile=false)"))
        elif cafile is None:
            # Since the REST API (resilient library) uses 'requests', let's use its default certificate bundle
            # instead of the certificates from ssl.get_default_verify_paths().cafile
            cafile = DEFAULT_CA_BUNDLE_PATH
            LOG.debug("STOMP TLS validation with default certificate file: %s", cafile)
        else:
            LOG.debug("STOMP TLS validation with certificate file: %s", cafile)

        try:
            ca_certs = None
            context = ssl.create_default_context(cafile=cafile)
            context.check_hostname = True if cafile else False
            context.verify_mode = ssl.CERT_REQUIRED if cafile else ssl.CERT_NONE
        except AttributeError as err:
            # Likely an older ssl version w/out true ssl context
            LOG.info("Can't create SSL context. Using fallback method")
            context = None
            ca_certs = cafile

        # Gather the stomp_host if specified or fallback to the resilient host if not
        stomp_host = self.opts["resilient"].get("stomp_host", None) or self.opts["host"]

        # Set up a STOMP connection to the Resilient action services
        if not self.stomp_component:
            self.stomp_component = StompClient(stomp_host, self.opts["stomp_port"],
                                               username=self.opts["email"],
                                               password=self.opts["password"],
                                               heartbeats=(STOMP_CLIENT_HEARTBEAT,
                                                           STOMP_SERVER_HEARTBEAT),
                                               connected_timeout=STOMP_TIMEOUT,
                                               connect_timeout=STOMP_TIMEOUT,
                                               ssl_context=context,
                                               ca_certs=ca_certs,  # For old ssl version
                                               **self._proxy_args)
            self.stomp_component.register(self)
        else:
            # Component exists, just update it
            self.stomp_component.init(stomp_host, self.opts["stomp_port"],
                                      username=self.opts["email"],
                                      password=self.opts["password"],
                                      heartbeats=(STOMP_CLIENT_HEARTBEAT,
                                                  STOMP_SERVER_HEARTBEAT),
                                      connected_timeout=STOMP_TIMEOUT,
                                      connect_timeout=STOMP_TIMEOUT,
                                      ssl_context=context,
                                      ca_certs=ca_certs,  # For old ssl version
                                      **self._proxy_args)

        # Other special options
        self.ignore_message_failure = self.opts["resilient"].get("ignore_message_failure") == "1"
        self.fire(Event.create("reconnect", subscribe=False))

    def _setup_message_logging(self):
        """ Store action message logging option """
        self.logging_directory = self.opts["log_http_responses"] or None
        if self.logging_directory:
            try:
                directory = os.path.expanduser(self.logging_directory)
                directory = os.path.expandvars(directory)
                assert(os.path.exists(directory))
                self.logging_directory = directory
            except Exception as e:
                self.logging_directory = None
                raise Exception("Response Logging Directory %s does not exist!",
                                self.opts["log_http_responses"])

    @handler("registered")
    def registered(self, event, component, parent):
        """A component has registered.  Subscribe to its message queue(s)."""
        if self is component:
            self.reconnect_stomp = True
            self._setup_message_logging()
            self._setup_stomp()
            return
        # The set of channels for this component is:
        # - the component's channel(s) declared at class level, and
        # - any channel(s) declared at individual handlers
        channels = set(event.channels)
        for handler in component.handlers():
            if handler.channel:
                channels.update(handler.channel.split(","))
        for channel in channels:
            if str(channel).startswith("actions."):
                # Action module handler, channel "actions.xx" subscribes to "xx"
                queue_name = channel.split(".", 1)[1]
                LOG.info("'%s.%s' actions registered to '%s'",
                         type(component).__module__, type(component).__name__, queue_name)
            elif str(channel).startswith("functions.") and self._functions:
                # Function handler, channel "functions.xx" subscribes to the message dest associated with function "xx"
                func_name = channel.split(".", 1)[1]
                if func_name not in self._functions:
                    # Unknown function.  Log it and continue.
                    LOG.warning("'%s.%s' function '%s' is not defined!",
                             type(component).__module__, type(component).__name__, func_name)
                    continue
                queue_id = self._functions[func_name]["destination_handle"]
                queue_name = self._destinations[queue_id]["programmatic_name"]
                LOG.info("'%s.%s' function '%s' registered to '%s'",
                         type(component).__module__, type(component).__name__, func_name, queue_name)
            else:
                continue

            if queue_name in self.listeners:
                comps = set([component])
                comps.update(self.listeners[queue_name])
                self.listeners[queue_name] = comps
            else:
                self.listeners[queue_name] = set([component])
                # Defer subscribing until all components are loaded
            LOG.debug("Listeners: %s", self.listeners)

    @handler("load_all_success", "subscribe_to_all")
    def subscribe_to_queues(self):
        """ Subscribe to all message queues """
        if not self.stomp_component:
            return
        if not self.stomp_component.connected:
            yield self.wait("Connected", timeout=30)
            if not self.stomp_component.connected:
                LOG.error("Can't subscribe to queues with STOMP disconnected, trying reconnect")
                self.fire(Event.create("reconnect"))

        if self.stomp_component.connected:
            LOG.info("resilient-circuits has started successfully and is now running...")

        for queue_name in self.listeners:
            self._subscribe(queue_name)

    @handler("prepare_unregister")
    def prepare_unregister(self, event, component):
        """A component is unregistering.  Unsubscribe its message queue(s)."""
        LOG.debug("component %s has unregistered", component)
        if self is component:
            LOG.info("disconnecting Actions component from stomp queue")
            self.disconnect()
            self.reconnect_stomp = False
            if self.stomp_component:
                # TODO: Confirm the stomp component gets garbage collected automatically
                self.stomp_component.unregister()
                self.stomp_component = None

        for channel in event.channels:
            if not str(channel).startswith("actions."):
                continue
            LOG.info("Component %s unregistered from %s",
                     str(component), channel)
            queue_name = channel.partition(".")[2]
            if queue_name not in self.listeners:
                LOG.error("Channel %s was not subscribed", queue_name)
                continue
            comps = self.listeners[queue_name]
            if component not in comps:
                LOG.error("Component %s was not subscribed", component)
                continue
            comps.remove(component)
            if not comps:
                # All components have unsubscribed this destination; stop listening
                self._unsubscribe(queue_name)
            self.listeners[queue_name] = comps
            LOG.debug("Listeners: %s", self.listeners)

    def _subscribe(self, queue_name):
        """Actually subscribe the STOMP queue.  Note: this use client-ack, not auto-ack"""
        if self.resilient_mock:
            return
        if self.stomp_component and self.stomp_component.connected and self.listeners[queue_name]:
            if queue_name in self.stomp_component.subscribed:
                LOG.info("Ignoring request to subscribe to %s.  Already subscribed", queue_name)
            LOG.info("Subscribe to message destination '%s'", queue_name)
            destination = "actions.{0}.{1}".format(self.org_id, queue_name)
            self.fire(Subscribe(destination, additional_headers=self.subscribe_headers))
        else:
            LOG.error("Invalid request to subscribe to %s in state Connected? [%s] with %d listeners",
                      queue_name,
                      self.stomp_component.connected if self.stomp_component else "NO COMPONENT",
                      len(self.listeners[queue_name]))

    def _unsubscribe(self, queue_name):
        """Unsubscribe the STOMP queue"""
        if self.stomp_component and self.stomp_component.connected and self.listeners[queue_name]:
            LOG.info("Unsubscribe from message destination '%s'",
                     queue_name)
            destination = "actions.{0}.{1}".format(self.org_id, queue_name)
            self.fire(Unsubscribe(destination))

    def disconnect(self, reconnect=False, flush=True):
        """disconnect stomp connection"""
        if self.stomp_component:
            self.fire(Disconnect(reconnect=reconnect, flush=flush))

    @handler("reconnect")
    def _reconnect(self, subscribe=True):
        """Try (re)connect to the STOMP server"""
        if self.resilient_mock:
            return
        if self.stomp_component and self.stomp_component.connected and self.stomp_component.socket_connected:
            LOG.debug("STOMP reconnect requested when already connected")
        elif self.opts["resilient"].get("stomp") == "0":
            LOG.info("STOMP connection is not enabled")
        else:
            if self.stomp_component.socket_connected:
                LOG.warning("Disconnecting socket before Connect attempt")
                disconnect_event = Disconnect(reconnect=False, flush=False)
                self.fire(disconnect_event)
                yield self.wait(disconnect_event)

            LOG.info("STOMP attempting to connect")
            self.fire(Connect(subscribe=subscribe))

    @handler("Connect_success")
    def connected_succesfully(self, event, *args, **kwargs):
        """ Connected to stomp, subscribe if required """
        LOG.debug("Connected successfully. Resubscribe? %s", event.parent.subscribe)
        # This is used to automatically re-subscribe to queues on a reconnect
        if event.parent.subscribe:
            subscribe_event = Event.create("subscribe_to_all")
            self.fire(subscribe_event)
            yield self.wait(subscribe_event)

    @handler("Disconnected")
    @handler("ConnectionFailed")
    def retry_connection(self, event, *args, **kwargs):
        # Try again later
        reloading = getattr(self.parent, "reloading", False)
        if event.reconnect and not reloading:
            Timer(60, Event.create("reconnect")).register(self)

    @handler("exception")
    def exception(self, etype, value, traceback, handler=None, fevent=None):
        """Report an exception thrown during handling of an action event"""
        try:
            message = u""
            print(etype is not None, traceback is not None)
            if etype and issubclass(etype, BaseFunctionError):
                message = str(value)
            else:
<<<<<<< HEAD
                if etype:
                    message = message + etype.__name__ + u": <" + u"{}".format(value) + u">"
                else:
                    message = u"Processing failed"
                if traceback and isinstance(traceback, list):
                    message = message + "\n" + ("".join(traceback))

            LOG.exception(u"%s (%s): %s", repr(fevent), repr(etype), message)
=======
                message = u"Processing failed"
            if traceback and isinstance(traceback, list):
                message = message + "\n" + ("".join(traceback))
            LOG.error(u"%s (%s): %s", repr(fevent), repr(etype), message)
>>>>>>> ad42daa6
            # Try find the underlying Action or Function message
            if fevent and fevent.args and not isinstance(fevent, ActionMessageBase):
                for arg in fevent.args:
                    if isinstance(arg, ActionMessageBase):
                        fevent = arg
                        break
            if fevent and isinstance(fevent, ActionMessageBase):
                fevent.stop()  # Stop further event processing
                status = 1
                headers = fevent.hdr()
                # Ack the message
                message_id = headers.get('message-id')
                if not fevent.test and self.stomp_component:
                    self.fire(Ack(fevent.frame, message_id=message_id))
                    LOG.debug("Ack %s", message_id)
                # Reply with error status
                reply_to = headers['reply-to']
                correlation_id = headers['correlation-id']
                reply_message = json.dumps({"message_type": status,
                                            "message": message,
                                            "complete": True})
                if not fevent.test and self.stomp_component:
                    self.fire(Send(headers={'correlation-id': correlation_id},
                                   body=reply_message,
                                   destination=reply_to,
                                   message_id=message_id))
                else:
                    # Test action, nothing to Ack
                    self.fire(Event.create("test_response",
                                           fevent.test_msg_id, reply_message))
                    LOG.debug("Test Action: No ack done.")
        except Exception as err:
            LOG.error("Exception handler threw exception! Response to action module may not have sent.")
<<<<<<< HEAD
            LOG.error(str(err))
=======
            LOG.error(err)
            LOG.error("Original exception traceback.")
>>>>>>> ad42daa6
            LOG.error(traceback)

    @handler("Ack_failure")
    def _on_ack_failure(self, event, err, *args, **kwargs):
        """STOMP Ack failed to send, add to delivery failures"""
        message_id = event.parent.message_id
        failure = self._stomp_ack_delivery_failures.get(message_id)
        if failure:
            if failure["retry_count"] > MAX_RETRY_COUNT:
                LOG.error("Giving up after %d attempts on delivery of STOMP ACK for message %s",
                          failure["retry_count"], message_id)
                self._stomp_ack_delivery_failures.pop(message_id)
        else:
            failure = {"retry_count": 1,
                       "from_prev_conn": False,
                       "message_frame": event.parent.frame}
            self._stomp_ack_delivery_failures[message_id] = failure

        LOG.warning("Failed %d times to deliver stomp ack for message %s", failure["retry_count"], message_id)

    @handler("Ack_success")
    def _on_ack_success(self, event, *args, **kwargs):
        if event.parent.message_id in self._stomp_ack_delivery_failures:
            LOG.info("Retry for sending STOMP ACK for message id %s successful.", event.parent.message_id)
            self._stomp_ack_delivery_failures.pop(event.parent.message_id)

    @handler("Send_success")
    def _on_send_success(self, event, *args, **kwargs):
        if event.parent.message_id in self._resilient_ack_delivery_failures:
            LOG.info("Retry for sending Resilient ACK for message id %s successful.", event.parent.message_id)
            self._resilient_ack_delivery_failures.pop(event.parent.message_id)

    @handler("Send_failure")
    def _on_send_failure(self, event, err, *args, **kwargs):
        """Resilient Ack failed to send, add to delivery failures"""
        message_id = event.parent.message_id

        failure = self._resilient_ack_delivery_failures.get(message_id)
        if failure:
            if failure["retry_count"] > MAX_RETRY_COUNT:
                LOG.error("Giving up after %d attempts on delivery of Resilient ACK for message %s",
                          failure["retry_count"], message_id)
                self._resilient_ack_delivery_failures.pop(message_id)
        else:
            failure = {"retry_count": 1,
                       "from_prev_conn": False,
                       "result":  {"headers": event.parent.headers,
                                   "body": event.parent.body,
                                   "destination": event.parent.destination}}
            self._resilient_ack_delivery_failures[message_id] = failure
        LOG.warning("Failed %d times to deliver Resilient ack for message %s", failure["retry_count"], message_id)

    @handler("retry_failed_deliveries")
    def _retry_send_failures(self, event):
        """retry all messages in the delivery_failures dict that are from the current session"""
        if not self.stomp_component:
            # Retries not applicable, probably using a mocked appliance
            return
        if not self.stomp_component.connected:
            LOG.info("Skipping retry of any failed messages because STOMP connection is down")
            return

        to_retry = {key: value for key, value in self._stomp_ack_delivery_failures.items()
                    if not value["from_prev_conn"]}
        for msgid, failure_info in to_retry.items():
            self._stomp_ack_delivery_failures[msgid]["retry_count"] = \
                self._stomp_ack_delivery_failures[msgid]["retry_count"] + 1
            LOG.info("Retrying failed STOMP ACK for message %s", msgid)
            self.fire(Ack(failure_info["message_frame"]))

        to_retry = {key: value for key, value in self._resilient_ack_delivery_failures.items()
                    if not value["from_prev_conn"]}
        for msgid, failure_info in to_retry.items():
            LOG.info("Retrying failed Resilient ACK for message %s", msgid)
            self._resilient_ack_delivery_failures[msgid]["retry_count"] = \
                self._resilient_ack_delivery_failures[msgid]["retry_count"] + 1
            self.fire(Send(headers=failure_info["result"]["headers"],
                           body=failure_info["result"]["body"],
                           destination=failure_info["result"]["destination"],
                           message_id=msgid))

    @handler("signal")
    def _on_signal(self, signo, stack):
        """We implement a default-event handler, which means we don't get default signal handling - add it back
           (see FallBackSignalHandler in circuits/core/helpers.py)
        """
        if signo in [SIGINT, SIGTERM]:
            raise SystemExit(0)

    @handler("reload", priority=999)
    def reload(self, event, opts):
        """New config, reconnect to stomp if required"""
        event.success = False
        super(Actions, self).reload(event, opts)
        self._configure_opts(opts)
        if self.stomp_component:
            self.fire(Disconnect(flush=True, reconnect=False))
            yield self.wait("Disconnect_success")
            self._setup_stomp()
            yield self.wait("Connect_success")
            subscribe_event = Event.create("subscribe_to_all")
            self.fire(subscribe_event)
            yield self.wait(subscribe_event)
        event.success = True

    @handler("StatusMessageEvent", "FunctionErrorEvent")
    def _status(self, event, *args, **kwargs):
        """Report an interim status"""
        if not isinstance(event.parent, ActionMessageBase):
            return
        fevent = event.parent
        # Reply with interim status
        message = event.text
        if not message:
            message = "(No status)"
        if isinstance(event, FunctionErrorEvent):
            status = 1
            complete = True
            fevent.stop()  # Stop further event processing
        else:
            status = 0
            complete = False
        headers = fevent.hdr()
        message_id = headers.get('message-id', None)
        reply_to = headers['reply-to']
        correlation_id = headers['correlation-id']
        reply_message = json.dumps({"message_type": status,
                                    "message": message,
                                    "complete": complete})
        if not fevent.test:
            self.fire(Send(headers={'correlation-id': correlation_id},
                           body=reply_message,
                           destination=reply_to,
                           message_id=message_id))
        else:
            # Test action, nothing to Ack
            # Send a message back to the test client
            self.fire(Event.create("test_response", fevent.test_msg_id, reply_message), '*')
            LOG.debug("Test Action: No ack done.")

    @handler()
    def _on_event(self, event, *args, **kwargs):
        """Report the successful handling of an action event"""
        if isinstance(event.parent, ActionMessageBase) and event.name.endswith("_success"):
            fevent = event.parent
            if fevent.deferred:
                LOG.debug("Not acking deferred message %s", str(fevent))
            else:
                value = event.parent.value.getValue()
                LOG.debug("success! %s, %s", value, fevent)
                fevent.stop()  # Stop further event processing

                # At completion, the value might be:
                # - None (if there was no handler or a handler just returned None)
                # - or a single thing, or a list; where each thing could be
                #   - a StatusMessage
                #   - a FunctionResult
                #   - a plain Python object: string, number, dictionary, etc
                # Custom Actions don't have any "result", so all the values are
                # concatenated into a status message.
                # Functions have a result as well as a status message.
                if not isinstance(value, list):
                    value = [value]
                function_result = None
                status_messages = []

                if isinstance(event.parent, ActionMessage):
                    # All the values become the status message.
                    for val in value:
                        if isinstance(val, StatusMessage):
                            status_messages.append(val)
                        elif val is not None and not isinstance(val, FunctionResult):
                            status_messages.append(StatusMessage(val))
                    # If the function didn't return a status message, let's make one.
                    if not status_messages:
                        status_messages.append(StatusMessage(u"No handler returned a result for this action"))

                if isinstance(event.parent, FunctionMessage):
                    # The first (and only the first!) FunctionResult is the result.
                    for val in value:
                        if isinstance(val, FunctionResult):
                            function_result = val
                            break
                    # If there was no FunctionResult, but there was a plain value, convert that to a FunctionResult
                    values = []
                    for val in value:
                        if function_result is None and \
                                not isinstance(val, FunctionResult) and \
                                not isinstance(val, StatusMessage):
                            function_result = FunctionResult(val)
                        else:
                            values.append(val)
                    # All the other values become the status message.
                    for val in values:
                        if isinstance(val, FunctionResult):
                            pass
                        elif isinstance(val, StatusMessage):
                            status_messages.append(val)
                        elif isinstance(val, string_types):
                            status_messages.append(StatusMessage(val))
                    # If the function didn't return a status message, let's make one.
                    if not status_messages:
                        status_messages.append(StatusMessage(u"Completed"))

                messages = []
                for status in status_messages:
                    try:
                        messages.append(str(status))
                    except:
                        messages.append(repr(status))
                message = "\n".join(messages)
                LOG.debug(u"Message: %s", message)
                status = 0
                headers = fevent.hdr()
                # Ack the message
                message_id = headers.get('message-id', None)
                if not fevent.test:
                    LOG.debug("Ack %s", message_id)
                    self.fire(Ack(fevent.frame, message_id=message_id))
                # Reply with success status
                reply_to = headers['reply-to']
                correlation_id = headers['correlation-id']
                # reply_message is an ActionAcknowledgementDTO
                reply_dto = {"message_type": status,
                             "message": message,
                             "complete": True}
                if function_result:
                    LOG.debug("Result: %s", function_result.value)
                    reply_dto["results"] = function_result.value
                reply_message = json.dumps(reply_dto, indent=2)
                if not fevent.test:
                    self.fire(Send(headers={'correlation-id': correlation_id},
                                   body=reply_message,
                                   destination=reply_to,
                                   message_id=message_id))
                else:
                    # Test action, nothing to Ack
                    if isinstance(event.parent, FunctionMessage):
                        # Send the value back to the test
                        result = Event.create("{}_result".format(event.parent.name), result=function_result)
                        result.parent = event.parent
                        self.fire(result, '*')
                    # Send a message back to the test client
                    self.fire(Event.create("test_response", fevent.test_msg_id, reply_message), '*')
                    LOG.debug("Test Action: No ack done.")<|MERGE_RESOLUTION|>--- conflicted
+++ resolved
@@ -706,7 +706,6 @@
             if etype and issubclass(etype, BaseFunctionError):
                 message = str(value)
             else:
-<<<<<<< HEAD
                 if etype:
                     message = message + etype.__name__ + u": <" + u"{}".format(value) + u">"
                 else:
@@ -714,13 +713,8 @@
                 if traceback and isinstance(traceback, list):
                     message = message + "\n" + ("".join(traceback))
 
-            LOG.exception(u"%s (%s): %s", repr(fevent), repr(etype), message)
-=======
-                message = u"Processing failed"
-            if traceback and isinstance(traceback, list):
-                message = message + "\n" + ("".join(traceback))
             LOG.error(u"%s (%s): %s", repr(fevent), repr(etype), message)
->>>>>>> ad42daa6
+
             # Try find the underlying Action or Function message
             if fevent and fevent.args and not isinstance(fevent, ActionMessageBase):
                 for arg in fevent.args:
@@ -754,12 +748,7 @@
                     LOG.debug("Test Action: No ack done.")
         except Exception as err:
             LOG.error("Exception handler threw exception! Response to action module may not have sent.")
-<<<<<<< HEAD
             LOG.error(str(err))
-=======
-            LOG.error(err)
-            LOG.error("Original exception traceback.")
->>>>>>> ad42daa6
             LOG.error(traceback)
 
     @handler("Ack_failure")
