--- conflicted
+++ resolved
@@ -228,7 +228,7 @@
                     self._functions = None
                     self._function_fields = None
         else:
-            LOG.info(""" Multi-tenant mode was turned on. 
+            LOG.info(""" Multi-tenant mode was turned on.
             This application is not going to connect to any org to get the list of implemented functions.
             Instead, it is expected that the "functions" parameter is used.
              E.g.: functions={"func_name": {"name": "func_name", "destination_handle": "mess_dest"},...""")
@@ -656,21 +656,12 @@
         yield self.wait(subscribe_event)
 
     def _setup_stomp(self):
-<<<<<<< HEAD
-        rest_client = self.rest_client()
-        if not rest_client.actions_enabled:
-            # Don't create stomp connection b/c action module is not enabled.
-            LOG.warning("Resilient action module not enabled. No stomp connection attempted.")
-            return
-=======
         if not isUsingMultitenancy(self.opts):
             rest_client = self.rest_client()
             if not rest_client.actions_enabled:
                 # Don't create stomp connection b/c action module is not enabled.
-                LOG.warning(("Resilient action module not enabled."
-                            "No stomp connection attempted."))
+                LOG.warning("Resilient action module not enabled. No stomp connection attempted.")
                 return
->>>>>>> 0aa91146
 
         self.resilient_mock = self.opts["resilient_mock"] or False
         if self.resilient_mock:
