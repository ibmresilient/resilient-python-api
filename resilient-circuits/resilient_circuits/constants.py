#!/usr/bin/env python
# -*- coding: utf-8 -*-
# (c) Copyright IBM Corp. 2010, 2021. All Rights Reserved.

import os

PASSWD_PATTERNS = ['pass', 'secret', 'pin', 'key', 'id']

INBOUND_MSG_DEST_PREFIX = "inbound_destinations"

APP_FUNCTION_PAYLOAD_VERSION = 2.0

MAX_NUM_WORKERS = 500
DEFAULT_SELFTEST_TIMEOUT_VALUE = 10

APP_LOG_DIR = os.environ.get("APP_LOG_DIR", "logs")
CMDS_LOGGER_NAME = "resilient_circuits_cmd_logger"
LOG_DIVIDER = "\n------------------------\n"

DEFAULT_NONE_STR = "Not found"
DEFAULT_UNKNOWN_STR = "Unknown"
ERROR_CA_FILE_NOT_FOUND = "Could not find a suitable TLS CA certificate bundle"
ERROR_USR_NOT_MEMBER_ORG = "The user is not a member of the specified organization"
ERROR_INVALID_USR = "Invalid user name or password"

<<<<<<< HEAD
# Selftest
SELFTEST_SUCCESS_STATE = "success"
SELFTEST_FAILURE_STATE = "failure"
SELFTEST_UNIMPLEMENTED_STATE = "unimplemented"
=======
# app configs
INBOUND_MSG_APP_CONFIG_Q_NAME = "inbound_destination_api_name"
APP_CONFIG_TRAP_EXCEPTION = "trap_exception"
APP_CONFIG_SELFTEST_TIMEOUT = "selftest_timeout"
>>>>>>> 9b43768f
<|MERGE_RESOLUTION|>--- conflicted
+++ resolved
@@ -23,14 +23,13 @@
 ERROR_USR_NOT_MEMBER_ORG = "The user is not a member of the specified organization"
 ERROR_INVALID_USR = "Invalid user name or password"
 
-<<<<<<< HEAD
+
 # Selftest
 SELFTEST_SUCCESS_STATE = "success"
 SELFTEST_FAILURE_STATE = "failure"
 SELFTEST_UNIMPLEMENTED_STATE = "unimplemented"
-=======
+
 # app configs
 INBOUND_MSG_APP_CONFIG_Q_NAME = "inbound_destination_api_name"
 APP_CONFIG_TRAP_EXCEPTION = "trap_exception"
 APP_CONFIG_SELFTEST_TIMEOUT = "selftest_timeout"
->>>>>>> 9b43768f
