--- conflicted
+++ resolved
@@ -66,7 +66,6 @@
 
 # STOMP connection constants
 STOMP_MAX_CONNECTION_ERRORS = 1     # default number of errors when heartbeat is lost
-<<<<<<< HEAD
 
 
 # LOW CODE constants
@@ -74,6 +73,4 @@
 LOW_CODE_MSG_DEST_PREFIX = "low_code"
 LOW_CODE_QUEUES_LIST_APP_CONFIG = "low_code_queues_list"
 LOW_CODE_HANDLER_VAR = "low_code_handler"
-=======
-STOMP_RECONNECT_INITIAL_DELAY = 20
->>>>>>> 3ebdca66
+STOMP_RECONNECT_INITIAL_DELAY = 20