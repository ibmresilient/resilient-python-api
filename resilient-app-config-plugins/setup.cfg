--- conflicted
+++ resolved
@@ -30,11 +30,7 @@
     requests          ~= 2.27
     six               ~= 1.16
 
-<<<<<<< HEAD
     requests-pkcs12   == 1.27;   python_version  >= "3.6"
-=======
-    requests-pkcs12   == 1.25;   python_version  >= "3.6"
->>>>>>> 38162fbe
     requests-pkcs12   == 1.10;   python_version  == "2.7"
 
     keyring           ~= 23.5;   python_version  > "3.6"
